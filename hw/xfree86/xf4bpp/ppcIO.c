/*

Copyright (c) 1990  X Consortium

Permission is hereby granted, free of charge, to any person obtaining
a copy of this software and associated documentation files (the
"Software"), to deal in the Software without restriction, including
without limitation the rights to use, copy, modify, merge, publish,
distribute, sublicense, and/or sell copies of the Software, and to
permit persons to whom the Software is furnished to do so, subject to
the following conditions:

The above copyright notice and this permission notice shall be included
in all copies or substantial portions of the Software.

THE SOFTWARE IS PROVIDED "AS IS", WITHOUT WARRANTY OF ANY KIND, EXPRESS
OR IMPLIED, INCLUDING BUT NOT LIMITED TO THE WARRANTIES OF
MERCHANTABILITY, FITNESS FOR A PARTICULAR PURPOSE AND NONINFRINGEMENT.
IN NO EVENT SHALL THE X CONSORTIUM BE LIABLE FOR ANY CLAIM, DAMAGES OR
OTHER LIABILITY, WHETHER IN AN ACTION OF CONTRACT, TORT OR OTHERWISE,
ARISING FROM, OUT OF OR IN CONNECTION WITH THE SOFTWARE OR THE USE OR
OTHER DEALINGS IN THE SOFTWARE.

Except as contained in this notice, the name of the X Consortium shall
not be used in advertising or otherwise to promote the sale, use or
other dealings in this Software without prior written authorization
from the X Consortium.


Copyright IBM Corporation 1987,1988,1989
All Rights Reserved

Permission to use, copy, modify, and distribute this software and its
documentation for any purpose and without fee is hereby granted,
provided that the above copyright notice appear in all copies and that 
both that copyright notice and this permission notice appear in
supporting documentation, and that the name of IBM not be
used in advertising or publicity pertaining to distribution of the
software without specific, written prior permission.

IBM DISCLAIMS ALL WARRANTIES WITH REGARD TO THIS SOFTWARE, INCLUDING
ALL IMPLIED WARRANTIES OF MERCHANTABILITY AND FITNESS, IN NO EVENT SHALL
IBM BE LIABLE FOR ANY SPECIAL, INDIRECT OR CONSEQUENTIAL DAMAGES OR
ANY DAMAGES WHATSOEVER RESULTING FROM LOSS OF USE, DATA OR PROFITS,
WHETHER IN AN ACTION OF CONTRACT, NEGLIGENCE OR OTHER TORTIOUS ACTION,
ARISING OUT OF OR IN CONNECTION WITH THE USE OR PERFORMANCE OF THIS
SOFTWARE.

*/

#ifdef HAVE_XORG_CONFIG_H
#include <xorg-config.h>
#endif

#include <stdlib.h>

#include "xf4bpp.h"
#include "mfbmap.h"
#include "mfb.h"
#include "mi.h"
#include "micmap.h"
#include "scrnintstr.h"
#include "vgaVideo.h"

#if 0
/* XXX This remains to remind of the PC98 difference */
static VisualRec vgaVisuals[] = {
/* StaticColor needs to be first so is can be used as the default */
/* vid class     bpRGB cmpE nplan rMask gMask bMask oRed oGreen oBlue */
#ifdef	PC98
{   0, StaticColor, 4, 1 << VGA_MAXPLANES, VGA_MAXPLANES, 0, 0, 0, 0, 0, 0 },
{   0, StaticGray,  4, 1 << VGA_MAXPLANES, VGA_MAXPLANES, 0, 0, 0, 0, 0, 0 },
{   0, GrayScale,   4, 1 << VGA_MAXPLANES, VGA_MAXPLANES, 0, 0, 0, 0, 0, 0 },
{   0, PseudoColor, 4, 1 << VGA_MAXPLANES, VGA_MAXPLANES, 0, 0, 0, 0, 0, 0 },
#else
{   0, StaticColor, 6, 1 << VGA_MAXPLANES, VGA_MAXPLANES, 0, 0, 0, 0, 0, 0 },
{   0, StaticGray,  6, 1 << VGA_MAXPLANES, VGA_MAXPLANES, 0, 0, 0, 0, 0, 0 },
{   0, GrayScale,   6, 1 << VGA_MAXPLANES, VGA_MAXPLANES, 0, 0, 0, 0, 0, 0 },
{   0, PseudoColor, 6, 1 << VGA_MAXPLANES, VGA_MAXPLANES, 0, 0, 0, 0, 0, 0 },
#endif
} ;
#endif

void
xf4bppNeverCalled()
{
	FatalError("xf4bppNeverCalled was nevertheless called\n");
}

/*ARGSUSED*/
static Bool
vgaScreenClose
(
	int       idx,
	ScreenPtr pScreen
)
{
	pScreen->defColormap = 0 ;
	return TRUE;
}


static GCPtr sampleGCperDepth[MAXFORMATS+1] = { 0 };
static PixmapPtr samplePixmapPerDepth[1] = { 0 };

/* GJA -- Took this from miscrinit.c.
 * We want that devKind contains the distance in bytes between two scanlines.
 * The computation that mi does is not appropriate for planar VGA.
 * Therefore we provide here our own routine.
 */

/* GJA -- WARNING: this is an internal structure declaration, taken from
 * miscrinit.c
 */
typedef struct
{
    pointer pbits; /* pointer to framebuffer */
    int width;    /* delta to add to a framebuffer addr to move one row down */
} miScreenInitParmsRec, *miScreenInitParmsPtr;

/* With the introduction of pixmap privates, the "screen pixmap" can no
 * longer be created in miScreenInit, since all the modules that could
 * possibly ask for pixmap private space have not been initialized at
 * that time.  pScreen->CreateScreenResources is called after all
 * possible private-requesting modules have been inited; we create the
 * screen pixmap here.
 */
static Bool
v16CreateScreenResources
(
    ScreenPtr pScreen
)
{
    miScreenInitParmsPtr pScrInitParms;
    pointer value;

    pScrInitParms = (miScreenInitParmsPtr)pScreen->devPrivate;

    /* if width is non-zero, pScreen->devPrivate will be a pixmap
     * else it will just take the value pbits
     */
    if (pScrInitParms->width)
    {
	PixmapPtr pPixmap;

	/* create a pixmap with no data, then redirect it to point to
	 * the screen
	 */
	pPixmap = (*pScreen->CreatePixmap)(pScreen, 0, 0, pScreen->rootDepth);
	if (!pPixmap)
	    return FALSE;

	if (!(*pScreen->ModifyPixmapHeader)(pPixmap, pScreen->width,
		    pScreen->height, pScreen->rootDepth, 8 /* bits per pixel */,
/* GJA: was 	    PixmapBytePad(pScrInitParms->width, pScreen->rootDepth), */
#define BITS_PER_BYTE_SHIFT 3
		    pScrInitParms->width >> BITS_PER_BYTE_SHIFT,
		    pScrInitParms->pbits))
	    return FALSE;
	value = (pointer)pPixmap;
    }
    else
    {
	value = pScrInitParms->pbits;
    }
    xfree(pScreen->devPrivate); /* freeing miScreenInitParmsRec */
    pScreen->devPrivate = value; /* pPixmap or pbits */
    return TRUE;
}


Bool
xf4bppScreenInit( pScreen, pbits, virtx, virty, dpix, dpiy, width )
    ScreenPtr pScreen;
    pointer pbits;
    int virtx, virty;
    int dpix, dpiy;
    int width;
{
  Bool ret;
  VisualPtr visuals;
  DepthPtr depths;
  int nvisuals;
  int ndepths;
  int rootdepth;
  VisualID defaultVisual;

  rootdepth = 0;
  ret = miInitVisuals(&visuals, &depths, &nvisuals, &ndepths, &rootdepth,
		      &defaultVisual, (unsigned long)1 << 8, 6, -1);
  if (!ret)
	return FALSE;

  pScreen-> id = 0;
  pScreen->defColormap = FakeClientID(0);
  pScreen-> whitePixel = VGA_WHITE_PIXEL;
  pScreen-> blackPixel = VGA_BLACK_PIXEL;
  pScreen-> rgf = 0;
  *(pScreen-> GCperDepth) = *(sampleGCperDepth);
  *(pScreen-> PixmapPerDepth) = *(samplePixmapPerDepth);
  pScreen-> CloseScreen = vgaScreenClose;
  pScreen-> QueryBestSize = xf4bppQueryBestSize;
  pScreen-> GetImage = xf4bppGetImage;
  pScreen-> GetSpans = xf4bppGetSpans;
  pScreen-> CreateWindow = xf4bppCreateWindowForXYhardware;
  pScreen-> DestroyWindow = xf4bppDestroyWindow;
  pScreen-> PositionWindow = xf4bppPositionWindow;
  pScreen-> CopyWindow = xf4bppCopyWindow;
  pScreen-> CreatePixmap = xf4bppCreatePixmap;
  pScreen-> CreateGC = xf4bppCreateGC;
  pScreen-> CreateColormap = xf4bppInitializeColormap;
  pScreen-> DestroyColormap = (DestroyColormapProcPtr)NoopDDA;
  pScreen-> InstallColormap = miInstallColormap;
  pScreen-> UninstallColormap = miUninstallColormap;
  pScreen-> ListInstalledColormaps = miListInstalledColormaps;
  pScreen-> StoreColors = (StoreColorsProcPtr)NoopDDA;
  pScreen-> ResolveColor = xf4bppResolveColor;
  mfbFillInScreen(pScreen);

<<<<<<< HEAD
  if (!mfbAllocatePrivates(pScreen, NULL, NULL))
=======
  if (!mfbAllocatePrivates(pScreen, NULL))
>>>>>>> 547ad212
	return FALSE;

  if (!miScreenInit(pScreen, pbits, virtx, virty, dpix, dpiy, width,
	rootdepth, ndepths, depths, defaultVisual /* See above */,
	nvisuals, visuals))
     return FALSE;

  /* GJA -- Now we override the supplied default: */
  pScreen -> CreateScreenResources = v16CreateScreenResources;

  mfbRegisterCopyPlaneProc(pScreen,miCopyPlane); /* GJA -- R4->R5 */
  return TRUE;
}<|MERGE_RESOLUTION|>--- conflicted
+++ resolved
@@ -217,11 +217,7 @@
   pScreen-> ResolveColor = xf4bppResolveColor;
   mfbFillInScreen(pScreen);
 
-<<<<<<< HEAD
-  if (!mfbAllocatePrivates(pScreen, NULL, NULL))
-=======
   if (!mfbAllocatePrivates(pScreen, NULL))
->>>>>>> 547ad212
 	return FALSE;
 
   if (!miScreenInit(pScreen, pbits, virtx, virty, dpix, dpiy, width,
