--- conflicted
+++ resolved
@@ -398,15 +398,11 @@
 
 	xf86InitVidMem();
 
-<<<<<<< HEAD
 	/* If dev is NULL, linuxPciOpenFile will return -1, and this routine
 	 * will fail gracefully.
 	 */
-	if (((fd = linuxPciOpenFile(dev, FALSE)) < 0) ||
-=======
-       prot = ((Flags & VIDMEM_READONLY) == 0);
-       if (((fd = linuxPciOpenFile(Tag, prot)) < 0) ||
->>>>>>> 31f2d4a5
+        prot = ((Flags & VIDMEM_READONLY) == 0);
+        if (((fd = linuxPciOpenFile(Tag, prot)) < 0) ||
 	    (ioctl(fd, mmap_ioctl, 0) < 0))
 	    break;
 
