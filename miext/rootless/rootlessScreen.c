--- conflicted
+++ resolved
@@ -62,16 +62,10 @@
 extern Bool RootlessCreateGC(GCPtr pGC);
 
 // Initialize globals
-<<<<<<< HEAD
 DevPrivateKey rootlessGCPrivateKey = &rootlessGCPrivateKey;
 DevPrivateKey rootlessScreenPrivateKey = &rootlessScreenPrivateKey;
 DevPrivateKey rootlessWindowPrivateKey = &rootlessWindowPrivateKey;
-=======
-int rootlessGCPrivateIndex = -1;
-int rootlessScreenPrivateIndex = -1;
-int rootlessWindowPrivateIndex = -1;
-int rootlessWindowOldPixmapPrivateIndex = -1;
->>>>>>> a125ce4a
+DevPrivateKey rootlessWindowOldPixmapPrivateKey = &rootlessWindowOldPixmapPrivateKey;
 
 
 /*
@@ -616,27 +610,9 @@
 RootlessAllocatePrivates(ScreenPtr pScreen)
 {
     RootlessScreenRec *s;
-<<<<<<< HEAD
-=======
-    static unsigned long rootlessGeneration = 0;
-
-    if (rootlessGeneration != serverGeneration) {
-        rootlessScreenPrivateIndex = AllocateScreenPrivateIndex();
-        if (rootlessScreenPrivateIndex == -1) return FALSE;
-        rootlessGCPrivateIndex = AllocateGCPrivateIndex();
-        if (rootlessGCPrivateIndex == -1) return FALSE;
-        rootlessWindowPrivateIndex = AllocateWindowPrivateIndex();
-        if (rootlessWindowPrivateIndex == -1) return FALSE;
-        rootlessWindowOldPixmapPrivateIndex = AllocateWindowPrivateIndex();
-        if (rootlessWindowOldPixmapPrivateIndex == -1) return FALSE;
-        rootlessGeneration = serverGeneration;
-    }
->>>>>>> a125ce4a
 
     // no allocation needed for screen privates
     if (!dixRequestPrivate(rootlessGCPrivateKey, sizeof(RootlessGCRec)))
-        return FALSE;
-    if (!AllocateWindowPrivate(pScreen, rootlessWindowOldPixmapPrivateIndex, 0))
         return FALSE;
 
     s = xalloc(sizeof(RootlessScreenRec));
