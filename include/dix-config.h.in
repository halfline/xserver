--- conflicted
+++ resolved
@@ -445,7 +445,6 @@
 /* Define to 1 if modules should avoid the libcwrapper */
 #undef NO_LIBCWRAPPER
 
-<<<<<<< HEAD
 /* Support D-BUS */
 #undef HAVE_DBUS
 
@@ -457,9 +456,8 @@
 
 /* Use an empty root cursor */
 #undef NULL_ROOT_CURSOR
-=======
+
 /* Have a monotonic clock from clock_gettime() */
 #undef MONOTONIC_CLOCK
->>>>>>> d2858332
 
 #endif /* _DIX_CONFIG_H_ */