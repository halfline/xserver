--- conflicted
+++ resolved
@@ -1193,37 +1193,6 @@
 	    continue;
 	}
 
-<<<<<<< HEAD
-	/* Create the (real) temporary pixmap to store the current glyph in */
-	pPixmap = (*pScreen->CreatePixmap) (pScreen, maxwidth, maxheight,
-					    list->format->depth);
-	if (!pPixmap)
-	    return;
-
-	/* Create a temporary picture to wrap the temporary pixmap, so it can be
-	 * used as a source for Composite.
-	 */
-	component_alpha = NeedsComponent(list->format->format);
-	pPicture = CreatePicture (0, &pPixmap->drawable, list->format,
-				  CPComponentAlpha, &component_alpha, 
-				  serverClient, &error);
-	if (!pPicture) {
-	    (*pScreen->DestroyPixmap) (pPixmap);
-	    return;
-	}
-	ValidatePicture(pPicture);
-
-	/* Give the temporary pixmap an initial kick towards the screen, so
-	 * it'll stick there.
-	 */
-	pixmaps[0].as_dst = TRUE;
-	pixmaps[0].as_src = FALSE;
-	pixmaps[0].pPix = pPixmap;
-	pixmaps[0].pReg = NULL;
-	exaDoMigration (pixmaps, 1, pExaScr->info->PrepareComposite != NULL);
-
-=======
->>>>>>> 93ae6fe1
 	while (n--)
 	{
 	    GlyphPtr glyph = *glyphs++;
@@ -1236,75 +1205,9 @@
 		(x1 + glyph->info.width) <= 0 || (y1 + glyph->info.height) <= 0)
 		goto nextglyph;
 
-<<<<<<< HEAD
-	    (*pScreen->ModifyPixmapHeader) (pScratchPixmap, 
-					    glyph->info.width,
-					    glyph->info.height,
-					    0, 0, -1, glyphdata);
-
-	    /* Copy the glyph data into the proper pixmap instead of a fake.
-	     * First we try to use UploadToScreen, if we can, then we fall back
-	     * to a plain exaCopyArea in case of failure.
-	     */
-	    if (pExaScr->info->UploadToScreen &&
-		exaPixmapIsOffscreen(pPixmap) &&
-		(*pExaScr->info->UploadToScreen) (pPixmap, 0, 0,
-					glyph->info.width,
-					glyph->info.height,
-					glyphdata,
-					PixmapBytePad(glyph->info.width,
-						      list->format->depth)))
-	    {
-		exaMarkSync (pScreen);
-	    } else {
-		/* Set up the scratch pixmap/GC for doing a CopyArea. */
-		if (pScratchPixmap == NULL) {
-		    /* Get a scratch pixmap to wrap the original glyph data */
-		    pScratchPixmap = GetScratchPixmapHeader (pScreen,
-							glyph->info.width,
-							glyph->info.height, 
-							list->format->depth,
-							list->format->depth, 
-							-1, glyphdata);
-		    if (!pScratchPixmap) {
-			FreePicture(pPicture, 0);
-			(*pScreen->DestroyPixmap) (pPixmap);
-			return;
-		    }
-	
-		    /* Get a scratch GC with which to copy the glyph data from
-		     * scratch to temporary
-		     */
-		    pGC = GetScratchGC (list->format->depth, pScreen);
-		    ValidateGC (&pPixmap->drawable, pGC);
-		} else {
-		    (*pScreen->ModifyPixmapHeader) (pScratchPixmap, 
-						    glyph->info.width,
-						    glyph->info.height,
-						    0, 0, -1, glyphdata);
-		    pScratchPixmap->drawable.serialNumber = NEXT_SERIAL_NUMBER;
-		}
-
-#ifdef MITSHM
-		if (pExaScr->info->PrepareComposite)
-		    exaShmPutImage(&pPixmap->drawable, pGC,
-				   pPixmap->drawable.depth, ZPixmap,
-				   glyph->info.width, glyph->info.height, 0, 0,
-				   glyph->info.width, glyph->info.height, 0, 0,
-				   glyphdata);
-		else
-#endif
-		exaCopyArea (&pScratchPixmap->drawable, &pPixmap->drawable, pGC,
-			     0, 0, glyph->info.width, glyph->info.height, 0, 0);
-	    }
-
-	    exaPixmapDirty (pPixmap, 0, 0,
-			    glyph->info.width, glyph->info.height);
-=======
 	    /* The glyph already has a Picture ready for us to use. */
 	    pPicture = GlyphPicture (glyph)[pScreen->myNum];
 	    ValidatePicture(pPicture);
->>>>>>> 93ae6fe1
 
 	    if (maskFormat)
 	    {
