--- conflicted
+++ resolved
@@ -330,12 +330,7 @@
 static void PostNewCursor(void);
 
 #define SyntheticMotion(x, y) \
-<<<<<<< HEAD
-    PostSyntheticMotion(x, y, noPanoramiXExtension ? 0 : \
-                              sprite.screen->myNum, \
-=======
     PostSyntheticMotion(x, y, sprite.screen, \
->>>>>>> d6cd0313
                         syncEvents.playingEvents ? \
                           syncEvents.time.milliseconds : \
                           currentTime.milliseconds);
