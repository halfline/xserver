--- conflicted
+++ resolved
@@ -5,11 +5,7 @@
 # Tests that require at least some DDX functions in order to fully link
 # For now, requires xf86 ddx, could be adjusted to use another
 SUBDIRS += xi2
-<<<<<<< HEAD
-noinst_PROGRAMS += xkb input xtest misc fixes xfree86 hashtabletest signal-logging
-=======
-noinst_PROGRAMS += xkb input xtest misc fixes xfree86  hashtabletest os
->>>>>>> d04dfe3f
+noinst_PROGRAMS += xkb input xtest misc fixes xfree86 hashtabletest os signal-logging
 endif
 check_LTLIBRARIES = libxservertest.la
 
