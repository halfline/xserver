/************************************************************

Copyright 1989, 1998  The Open Group

Permission to use, copy, modify, distribute, and sell this software and its
documentation for any purpose is hereby granted without fee, provided that
the above copyright notice appear in all copies and that both that
copyright notice and this permission notice appear in supporting
documentation.

The above copyright notice and this permission notice shall be included in
all copies or substantial portions of the Software.

THE SOFTWARE IS PROVIDED "AS IS", WITHOUT WARRANTY OF ANY KIND, EXPRESS OR
IMPLIED, INCLUDING BUT NOT LIMITED TO THE WARRANTIES OF MERCHANTABILITY,
FITNESS FOR A PARTICULAR PURPOSE AND NONINFRINGEMENT.  IN NO EVENT SHALL THE
OPEN GROUP BE LIABLE FOR ANY CLAIM, DAMAGES OR OTHER LIABILITY, WHETHER IN
AN ACTION OF CONTRACT, TORT OR OTHERWISE, ARISING FROM, OUT OF OR IN
CONNECTION WITH THE SOFTWARE OR THE USE OR OTHER DEALINGS IN THE SOFTWARE.

Except as contained in this notice, the name of The Open Group shall not be
used in advertising or otherwise to promote the sale, use or other dealings
in this Software without prior written authorization from The Open Group.

Copyright 1989 by Hewlett-Packard Company, Palo Alto, California.

			All Rights Reserved

Permission to use, copy, modify, and distribute this software and its
documentation for any purpose and without fee is hereby granted,
provided that the above copyright notice appear in all copies and that
both that copyright notice and this permission notice appear in
supporting documentation, and that the name of Hewlett-Packard not be
used in advertising or publicity pertaining to distribution of the
software without specific, written prior permission.

HEWLETT-PACKARD DISCLAIMS ALL WARRANTIES WITH REGARD TO THIS SOFTWARE, INCLUDING
ALL IMPLIED WARRANTIES OF MERCHANTABILITY AND FITNESS, IN NO EVENT SHALL
HEWLETT-PACKARD BE LIABLE FOR ANY SPECIAL, INDIRECT OR CONSEQUENTIAL DAMAGES OR
ANY DAMAGES WHATSOEVER RESULTING FROM LOSS OF USE, DATA OR PROFITS,
WHETHER IN AN ACTION OF CONTRACT, NEGLIGENCE OR OTHER TORTIOUS ACTION,
ARISING OUT OF OR IN CONNECTION WITH THE USE OR PERFORMANCE OF THIS
SOFTWARE.

********************************************************/

/********************************************************************
 *
 *  Routines to register and initialize extension input devices.
 *  This also contains ProcessOtherEvent, the routine called from DDX
 *  to route extension events.
 *
 */

#define	 NEED_EVENTS
#ifdef HAVE_DIX_CONFIG_H
#include <dix-config.h>
#endif

#include <X11/X.h>
#include <X11/Xproto.h>
#include <X11/extensions/XI.h>
#include <X11/extensions/XIproto.h>
#include <X11/extensions/geproto.h>
#include "inputstr.h"
#include "windowstr.h"
#include "miscstruct.h"
#include "region.h"
#include "exevents.h"
#include "extnsionst.h"
#include "exglobals.h"
#include "dixevents.h"	/* DeliverFocusedEvent */
#include "dixgrabs.h"	/* CreateGrab() */
#include "scrnintstr.h"
<<<<<<< HEAD
#include "listdev.h" /* for CopySwapXXXClass */
=======
#include "xace.h"
>>>>>>> ae869fc7

#ifdef XKB
#include <X11/extensions/XKBproto.h>
#include "xkbsrv.h"
extern Bool XkbCopyKeymap(XkbDescPtr src, XkbDescPtr dst, Bool sendNotifies);
#endif

#define WID(w) ((w) ? ((w)->drawable.id) : 0)
#define AllModifiersMask ( \
	ShiftMask | LockMask | ControlMask | Mod1Mask | Mod2Mask | \
	Mod3Mask | Mod4Mask | Mod5Mask )
#define AllButtonsMask ( \
	Button1Mask | Button2Mask | Button3Mask | Button4Mask | Button5Mask )
#define Motion_Filter(class) (DevicePointerMotionMask | \
			      (class)->state | (class)->motionMask)

Bool ShouldFreeInputMasks(WindowPtr /* pWin */ ,
				 Bool	/* ignoreSelectedEvents */
    );
static Bool MakeInputMasks(WindowPtr	/* pWin */
    );


void
RegisterOtherDevice(DeviceIntPtr device)
{
    device->public.processInputProc = ProcessOtherEvent;
    device->public.realInputProc = ProcessOtherEvent;
}

/**
 * Copy the device->key into master->key and send a mapping notify to the
 * clients if appropriate.
 * master->key needs to be allocated by the caller.
 *
 * Device is the slave device. If it is attached to a master device, we may
 * need to send a mapping notify to the client because it causes the MD
 * to change state.
 *
 * Mapping notify needs to be sent in the following cases:
 *      - different slave device on same master
 *      - different master
 *
 * XXX: They way how the code is we also send a map notify if the slave device
 * stays the same, but the master changes. This isn't really necessary though.
 *
 * XXX: this gives you funny behaviour with the ClientPointer. When a
 * MappingNotify is sent to the client, the client usually responds with a
 * GetKeyboardMapping. This will retrieve the ClientPointer's keyboard
 * mapping, regardless of which keyboard sent the last mapping notify request.
 * So depending on the CP setting, your keyboard may change layout in each
 * app...
 *
 * This code is basically the old SwitchCoreKeyboard.
 */

static void
CopyKeyClass(DeviceIntPtr device, DeviceIntPtr master)
{
    static DeviceIntPtr lastMapNotifyDevice = NULL;
    KeyClassPtr mk, dk; /* master, device */
    BOOL sendNotify = FALSE;
    int i;

    if (device == master)
        return;

    dk = device->key;
    mk = master->key;

    if (master->devPrivates[CoreDevicePrivatesIndex].ptr != device) {
        memcpy(mk->modifierMap, dk->modifierMap, MAP_LENGTH);

        if (dk->maxKeysPerModifier)
        {
            mk->modifierKeyMap = xcalloc(8, dk->maxKeysPerModifier);
            if (!mk->modifierKeyMap)
                FatalError("[Xi] no memory for class shift.\n");
            memcpy(mk->modifierKeyMap, dk->modifierKeyMap,
                    (8 * dk->maxKeysPerModifier));
        }

        mk->maxKeysPerModifier = dk->maxKeysPerModifier;
        mk->curKeySyms.minKeyCode = dk->curKeySyms.minKeyCode;
        mk->curKeySyms.maxKeyCode = dk->curKeySyms.maxKeyCode;
        SetKeySymsMap(&mk->curKeySyms, &dk->curKeySyms);

        /*
         * Copy state from the extended keyboard to core.  If you omit this,
         * holding Ctrl on keyboard one, and pressing Q on keyboard two, will
         * cause your app to quit.  This feels wrong to me, hence the below
         * code.
         *
         * XXX: If you synthesise core modifier events, the state will get
         *      clobbered here.  You'll have to work out something sensible
         *      to fix that.  Good luck.
         */

#define KEYBOARD_MASK (ShiftMask | LockMask | ControlMask | Mod1Mask | \
        Mod2Mask | Mod3Mask | Mod4Mask | Mod5Mask)
        mk->state &= ~(KEYBOARD_MASK);
        mk->state |= (dk->state & KEYBOARD_MASK);
#undef KEYBOARD_MASK
        for (i = 0; i < 8; i++)
            mk->modifierKeyCount[i] = dk->modifierKeyCount[i];

#ifdef XKB
        if (!noXkbExtension && dk->xkbInfo && dk->xkbInfo->desc) {
            if (!mk->xkbInfo || !mk->xkbInfo->desc)
                XkbInitDevice(master);
            if (!XkbCopyKeymap(dk->xkbInfo->desc, mk->xkbInfo->desc, True))
                FatalError("Couldn't pivot keymap from device to core!\n");
        }
#endif

        master->devPrivates[CoreDevicePrivatesIndex].ptr = device;
        sendNotify = TRUE;
    } else if (lastMapNotifyDevice != master)
        sendNotify = TRUE;

    if (sendNotify)
    {
        SendMappingNotify(master, MappingKeyboard,
                           mk->curKeySyms.minKeyCode,
                          (mk->curKeySyms.maxKeyCode -
                           mk->curKeySyms.minKeyCode),
                          serverClient);
        lastMapNotifyDevice = master;
    }
}

/**
 * Copies the feedback classes from device "from" into device "to". Classes
 * are duplicated (not just flipping the pointers). All feedback classes are
 * linked lists, the full list is duplicated.
 *
 * XXX: some XKB stuff is still missing.
 */
static void
DeepCopyFeedbackClasses(DeviceIntPtr from, DeviceIntPtr to)
{
    if (from->kbdfeed)
    {
        KbdFeedbackPtr *k, it;
        k = &to->kbdfeed;
        for(it = from->kbdfeed; it; it = it->next)
        {
            *k = xcalloc(1, sizeof(KbdFeedbackClassRec));
            (*k)->BellProc = it->BellProc;
            (*k)->CtrlProc = it->CtrlProc;
            (*k)->ctrl     = it->ctrl;
            /* XXX: xkb_sli needs to be copied */

            k = &(*k)->next;
        }
    }

    if (from->ptrfeed)
    {
        PtrFeedbackPtr *p, it;
        p = &to->ptrfeed;
        for (it = from->ptrfeed; it; it = it->next)
        {
            *p = xcalloc(1, sizeof(PtrFeedbackClassRec));
            (*p)->CtrlProc = it->CtrlProc;
            (*p)->ctrl     = it->ctrl;
            /* XXX: xkb_sli needs to be copied */

            p = &(*p)->next;
        }
    }

    if (from->intfeed)
    {
        IntegerFeedbackPtr *i, it;
        i = &to->intfeed;
        for (it = from->intfeed; it; it = it->next)
        {
            *i = xcalloc(1, sizeof(IntegerFeedbackClassRec));
            (*i)->CtrlProc = it->CtrlProc;
            (*i)->ctrl     = it->ctrl;

            i = &(*i)->next;
        }
    }

    if (from->stringfeed)
    {
        StringFeedbackPtr *s, it;
        s = &to->stringfeed;
        for (it = from->stringfeed; it; it = it->next)
        {
            *s = xcalloc(1, sizeof(StringFeedbackClassRec));
            (*s)->CtrlProc = it->CtrlProc;
            (*s)->ctrl     = it->ctrl;

            s = &(*s)->next;
        }
    }

    if (from->bell)
    {
        BellFeedbackPtr *b, it;
        b = &to->bell;
        for (it = from->bell; it; it = it->next)
        {
            *b = xcalloc(1, sizeof(BellFeedbackClassRec));
            (*b)->BellProc = it->BellProc;
            (*b)->CtrlProc = it->CtrlProc;
            (*b)->ctrl     = it->ctrl;

            b = &(*b)->next;
        }
    }

    if (from->leds)
    {
        LedFeedbackPtr *l, it;
        l = &to->leds;
        for (it = from->leds; it; it = it->next)
        {
            *l = xcalloc(1, sizeof(LedFeedbackClassRec));
            (*l)->CtrlProc = it->CtrlProc;
            (*l)->ctrl     = it->ctrl;
            /* XXX: xkb_sli needs to be copied */

            l = &(*l)->next;
        }
    }
}

_X_EXPORT void
DeepCopyDeviceClasses(DeviceIntPtr from, DeviceIntPtr to)
{
#define ALLOC_COPY_CLASS_IF(field, type) \
    if (from->field)\
    { \
        to->field = xcalloc(1, sizeof(type)); \
        if (!to->field) \
            FatalError("[Xi] no memory for class shift.\n"); \
        memcpy(to->field, from->field, sizeof(type)); \
    }

    ALLOC_COPY_CLASS_IF(key, KeyClassRec);
    if (to->key)
    {
#ifdef XKB
        to->key->xkbInfo = NULL;
#endif
        to->key->curKeySyms.map = NULL;
        CopyKeyClass(from, to);
    }

    if (from->valuator)
    {
        ValuatorClassPtr v;
        to->valuator = xalloc(sizeof(ValuatorClassRec) +
                from->valuator->numAxes * sizeof(AxisInfo) +
                from->valuator->numAxes * sizeof(unsigned int));
        v = to->valuator;
        if (!v)
            FatalError("[Xi] no memory for class shift.\n");
        memcpy(v, from->valuator, sizeof(ValuatorClassRec));
        v->motion = NULL;
        AllocateMotionHistory(to); /*XXX should be copied somehow */

        v->axes = (AxisInfoPtr)&v[1];
        memcpy(v->axes, from->valuator->axes, v->numAxes * sizeof(AxisInfo));

        v->axisVal = (int*)(v->axes + from->valuator->numAxes);
    }

    ALLOC_COPY_CLASS_IF(button, ButtonClassRec);
#ifdef XKB
    if (to->button)
    {
        to->button->xkb_acts = NULL;
        /* XXX: XkbAction needs to be copied */
    }
#endif
    ALLOC_COPY_CLASS_IF(focus, FocusClassRec);
    ALLOC_COPY_CLASS_IF(proximity, ProximityClassRec);
    ALLOC_COPY_CLASS_IF(absolute, AbsoluteClassRec);

    ALLOC_COPY_CLASS_IF(kbdfeed, KbdFeedbackClassRec);
#ifdef XKB
    if (to->kbdfeed)
    {
        to->kbdfeed->xkb_sli = NULL;
        /* XXX: XkbSrvLedInfo needs to be copied*/
        to->kbdfeed->next = NULL;
    }
#endif
    ALLOC_COPY_CLASS_IF(ptrfeed, PtrFeedbackClassRec);
    if (to->ptrfeed)
    {
        to->ptrfeed->next = NULL;
    }


    DeepCopyFeedbackClasses(from, to);
}

static void
ChangeMasterDeviceClasses(DeviceIntPtr device,
                          deviceClassesChangedEvent *dcce)
{
    DeviceIntPtr master = device->u.master;
    char* classbuff;

    if (device->isMaster)
        return;

    if (!master) /* if device was set floating between SIGIO and now */
        return;

    dcce->deviceid     = master->id;
    dcce->num_classes  = 0;

    master->public.devicePrivate = device->public.devicePrivate;

    FreeAllDeviceClasses((ClassesPtr)&master->key);
    DeepCopyDeviceClasses(device, master);

    /* event is already correct size, see comment in GetPointerEvents */
    classbuff = (char*)&dcce[1];

    /* we don't actually swap if there's a NullClient, swapping is done
     * later when event is delivered. */
    CopySwapClasses(NullClient, master, &dcce->num_classes, &classbuff);
    SendEventToAllWindows(master, XI_DeviceClassesChangedMask,
                          (xEvent*)dcce, 1);
}

/**
 * Update the device state according to the data in the event.
 *
 * return values are
 *   DEFAULT ... process as normal
 *   DONT_PROCESS ... return immediately from caller
 *   IS_REPEAT .. event is a repeat event.
 */
#define DEFAULT 0
#define DONT_PROCESS 1
#define IS_REPEAT 2
static int
UpdateDeviceState(DeviceIntPtr device, xEvent* xE, int count)
{
    int i;
    int key = 0,
        bit = 0;

    KeyClassPtr k       = NULL;
    ButtonClassPtr b    = NULL;
    ValuatorClassPtr v  = NULL;
    deviceValuator *xV  = (deviceValuator *) xE;
    BYTE *kptr          = NULL;
    CARD16 modifiers    = 0,
           mask         = 0;

    /* This event is always the first we get, before the actual events with
     * the data. However, the way how the DDX is set up, "device" will
     * actually be the slave device that caused the event.
     */
    if (GEIsType(xE, IReqCode, XI_DeviceClassesChangedNotify))
    {
        ChangeMasterDeviceClasses(device, (deviceClassesChangedEvent*)xE);
        return DONT_PROCESS; /* event has been sent already */
    }

    /* currently no other generic event modifies the device */
    if (xE->u.u.type == GenericEvent)
        return DEFAULT;

    k = device->key;
    v = device->valuator;
    b = device->button;


    if (xE->u.u.type != DeviceValuator)
    {
        key = xE->u.u.detail;
        bit = 1 << (key & 7);
    }

    /* Update device axis */
    for (i = 1; i < count; i++) {
	if ((++xV)->type == DeviceValuator) {
	    int *axisvals;
            int first = xV->first_valuator;

	    if (xV->num_valuators &&
                (!v || (xV->num_valuators &&
                      (first + xV->num_valuators > v->numAxes))))
		FatalError("Bad valuators reported for device %s\n",
			   device->name);
	    if (v && v->axisVal) {
		axisvals = v->axisVal;
		switch (xV->num_valuators) {
		case 6:
		    *(axisvals + first + 5) = xV->valuator5;
		case 5:
		    *(axisvals + first + 4) = xV->valuator4;
		case 4:
		    *(axisvals + first + 3) = xV->valuator3;
		case 3:
		    *(axisvals + first + 2) = xV->valuator2;
		case 2:
		    *(axisvals + first + 1) = xV->valuator1;
		case 1:
		    *(axisvals + first) = xV->valuator0;
		case 0:
		default:
		    break;
		}
	    }
	}
    }

    if (xE->u.u.type == DeviceKeyPress) {
        if (!k)
            return DONT_PROCESS;

	modifiers = k->modifierMap[key];
	kptr = &k->down[key >> 3];
	if (*kptr & bit) {	/* allow ddx to generate multiple downs */
	    return IS_REPEAT;
	}
	if (device->valuator)
	    device->valuator->motionHintWindow = NullWindow;
	*kptr |= bit;
	k->prev_state = k->state;
	for (i = 0, mask = 1; modifiers; i++, mask <<= 1) {
	    if (mask & modifiers) {
		/* This key affects modifier "i" */
		k->modifierKeyCount[i]++;
		k->state |= mask;
		modifiers &= ~mask;
	    }
	}
    } else if (xE->u.u.type == DeviceKeyRelease) {
        if (!k)
            return DONT_PROCESS;

	kptr = &k->down[key >> 3];
	if (!(*kptr & bit))	/* guard against duplicates */
	    return DONT_PROCESS;
	modifiers = k->modifierMap[key];
	if (device->valuator)
	    device->valuator->motionHintWindow = NullWindow;
	*kptr &= ~bit;
	k->prev_state = k->state;
	for (i = 0, mask = 1; modifiers; i++, mask <<= 1) {
	    if (mask & modifiers) {
		/* This key affects modifier "i" */
		if (--k->modifierKeyCount[i] <= 0) {
		    k->modifierKeyCount[i] = 0;
		    k->state &= ~mask;
		}
		modifiers &= ~mask;
	    }
	}
    } else if (xE->u.u.type == DeviceButtonPress) {
        if (!b)
            return DONT_PROCESS;

	kptr = &b->down[key >> 3];
	*kptr |= bit;
	if (device->valuator)
	    device->valuator->motionHintWindow = NullWindow;
        b->buttonsDown++;
	b->motionMask = DeviceButtonMotionMask;
<<<<<<< HEAD
        if (!b->map[key])
            return DONT_PROCESS;
        if (b->map[key] <= 5)
	    b->state |= (Button1Mask >> 1) << b->map[key];
	SetMaskForEvent(device->id, Motion_Filter(b), DeviceMotionNotify);
    } else if (xE->u.u.type == DeviceButtonRelease) {
        if (!b)
            return DONT_PROCESS;

	kptr = &b->down[key >> 3];
        if (!(*kptr & bit))
            return DONT_PROCESS;
	*kptr &= ~bit;
	if (device->valuator)
	    device->valuator->motionHintWindow = NullWindow;
        if (b->buttonsDown >= 1 && !--b->buttonsDown)
	    b->motionMask = 0;
        if (!b->map[key])
            return DONT_PROCESS;
	if (b->map[key] <= 5)
	    b->state &= ~((Button1Mask >> 1) << b->map[key]);
	SetMaskForEvent(device->id, Motion_Filter(b), DeviceMotionNotify);
    } else if (xE->u.u.type == ProximityIn)
	device->valuator->mode &= ~OutOfProximity;
    else if (xE->u.u.type == ProximityOut)
	device->valuator->mode |= OutOfProximity;

    return DEFAULT;
}

/**
 * Main device event processing function.
 * Called from when processing the events from the event queue.
 * Generates core events for XI events as needed.
 *
 * Note that these core events are then delivered first. For passive grabs, XI
 * events have preference over core.
 */
void
ProcessOtherEvent(xEventPtr xE, DeviceIntPtr device, int count)
{
    int i;
    CARD16 modifiers;
    GrabPtr grab = device->deviceGrab.grab;
    Bool deactivateDeviceGrab = FALSE;
    int key = 0, rootX, rootY;
    ButtonClassPtr b;
    KeyClassPtr k;
    ValuatorClassPtr v;
    deviceValuator *xV  = (deviceValuator *) xE;
    BOOL sendCore = FALSE;
    xEvent core;
    int coretype = 0;
    int ret = 0;

    ret = UpdateDeviceState(device, xE, count);
    if (ret == DONT_PROCESS)
        return;

    v = device->valuator;
    b = device->button;
    k = device->key;

    coretype = XItoCoreType(xE->u.u.type);
    if (device->isMaster && device->coreEvents && coretype)
        sendCore = TRUE;

    if (device->isMaster)
        CheckMotion(xE, device);

    if (xE->u.u.type != DeviceValuator && xE->u.u.type != GenericEvent) {
        DeviceIntPtr mouse = NULL, kbd = NULL;
	GetSpritePosition(device, &rootX, &rootY);
	xE->u.keyButtonPointer.rootX = rootX;
	xE->u.keyButtonPointer.rootY = rootY;
	NoticeEventTime(xE);

        /* If 'device' is a pointer device, we need to get the paired keyboard
         * for the state. If there is none, the kbd bits of state are 0.
         * If 'device' is a keyboard device, get the paired pointer and use the
         * pointer's state for the button bits.
         */
        if (IsPointerDevice(device))
        {
            kbd = GetPairedDevice(device);
            mouse = device;
        }
        else
        {
            mouse = GetPairedDevice(device);
            kbd = device;
        }
        xE->u.keyButtonPointer.state = (kbd) ? (kbd->key->state) : 0;
        xE->u.keyButtonPointer.state |= (mouse) ? (mouse->button->state) : 0;

        key = xE->u.u.detail;
    }
    if (DeviceEventCallback) {
	DeviceEventInfoRec eventinfo;

	eventinfo.events = (xEventPtr) xE;
	eventinfo.count = count;
	CallCallbacks(&DeviceEventCallback, (pointer) & eventinfo);
    }

    /* Valuator event handling */
    for (i = 1; i < count; i++) {
	if ((++xV)->type == DeviceValuator) {
	    int first = xV->first_valuator;
	    if (xV->num_valuators
		&& (!v
		    || (xV->num_valuators
			&& (first + xV->num_valuators > v->numAxes))))
		FatalError("Bad valuators reported for device %s\n",
			   device->name);
	    xV->device_state = 0;
	    if (k)
		xV->device_state |= k->state;
	    if (b)
		xV->device_state |= b->state;
	}
    }

    if (xE->u.u.type == DeviceKeyPress) {
        if (ret == IS_REPEAT) {	/* allow ddx to generate multiple downs */
            modifiers = k->modifierMap[key];
	    if (!modifiers) {
		xE->u.u.type = DeviceKeyRelease;
		ProcessOtherEvent(xE, device, count);
		xE->u.u.type = DeviceKeyPress;
		/* release can have side effects, don't fall through */
		ProcessOtherEvent(xE, device, count);
	    }
	    return;
	}
        /* XI grabs have priority */
        core = *xE;
        core.u.u.type = coretype;
	if (!grab &&
              (CheckDeviceGrabs(device, xE, 0, count) ||
                 (sendCore && CheckDeviceGrabs(device, &core, 0, 1)))) {
	    device->deviceGrab.activatingKey = key;
	    return;
	}
    } else if (xE->u.u.type == DeviceKeyRelease) {
	if (device->deviceGrab.fromPassiveGrab &&
            (key == device->deviceGrab.activatingKey))
	    deactivateDeviceGrab = TRUE;
    } else if (xE->u.u.type == DeviceButtonPress) {
	xE->u.u.detail = b->map[key];
=======
	xE->u.u.detail = key;
>>>>>>> ae869fc7
	if (xE->u.u.detail == 0)
	    return;
        if (!grab)
        {
            core = *xE;
            core.u.u.type = coretype;
            if (CheckDeviceGrabs(device, xE, 0, count) ||
                    (sendCore && CheckDeviceGrabs(device, &core, 0, 1)))
            {
                /* if a passive grab was activated, the event has been sent
                 * already */
                return;
            }
        }

    } else if (xE->u.u.type == DeviceButtonRelease) {
<<<<<<< HEAD
	xE->u.u.detail = b->map[key];
=======
        if (!b)
            return;

	kptr = &b->down[key >> 3];
	*kptr &= ~bit;
	if (other->valuator)
	    other->valuator->motionHintWindow = NullWindow;
        if (b->buttonsDown >= 1 && !--b->buttonsDown)
	    b->motionMask = 0;
	xE->u.u.detail = key;
>>>>>>> ae869fc7
	if (xE->u.u.detail == 0)
	    return;
        if (!b->state && device->deviceGrab.fromPassiveGrab)
            deactivateDeviceGrab = TRUE;
    }

    if (sendCore)
    {
        core = *xE;
        core.u.u.type = coretype;
    }

    if (grab)
    {
        if (sendCore)                      /* never deactivate from core */
            DeliverGrabbedEvent(&core, device, FALSE , 1);
        DeliverGrabbedEvent(xE, device, deactivateDeviceGrab, count);
    }
    else if (device->focus)
    {
        if (sendCore)
            DeliverFocusedEvent(device, &core, GetSpriteWindow(device), 1);
	DeliverFocusedEvent(device, xE, GetSpriteWindow(device), count);
    }
    else
    {
        if (sendCore)
            DeliverDeviceEvents(GetSpriteWindow(device), &core, NullGrab,
                                NullWindow, device, 1);
	DeliverDeviceEvents(GetSpriteWindow(device), xE, NullGrab, NullWindow,
			    device, count);
    }

    if (deactivateDeviceGrab == TRUE)
	(*device->deviceGrab.DeactivateGrab) (device);
}

_X_EXPORT int
InitProximityClassDeviceStruct(DeviceIntPtr dev)
{
    ProximityClassPtr proxc;

    proxc = (ProximityClassPtr) xalloc(sizeof(ProximityClassRec));
    if (!proxc)
	return FALSE;
    dev->proximity = proxc;
    return TRUE;
}

_X_EXPORT void
InitValuatorAxisStruct(DeviceIntPtr dev, int axnum, int minval, int maxval,
		       int resolution, int min_res, int max_res)
{
    AxisInfoPtr ax;
  
    if (!dev || !dev->valuator)
        return;

    ax = dev->valuator->axes + axnum;

    ax->min_value = minval;
    ax->max_value = maxval;
    ax->resolution = resolution;
    ax->min_resolution = min_res;
    ax->max_resolution = max_res;
}

static void
FixDeviceStateNotify(DeviceIntPtr dev, deviceStateNotify * ev, KeyClassPtr k,
		     ButtonClassPtr b, ValuatorClassPtr v, int first)
{
    ev->type = DeviceStateNotify;
    ev->deviceid = dev->id;
    ev->time = currentTime.milliseconds;
    ev->classes_reported = 0;
    ev->num_keys = 0;
    ev->num_buttons = 0;
    ev->num_valuators = 0;

    if (b) {
	ev->classes_reported |= (1 << ButtonClass);
	ev->num_buttons = b->numButtons;
	memmove((char *)&ev->buttons[0], (char *)b->down, 4);
    } else if (k) {
	ev->classes_reported |= (1 << KeyClass);
	ev->num_keys = k->curKeySyms.maxKeyCode - k->curKeySyms.minKeyCode;
	memmove((char *)&ev->keys[0], (char *)k->down, 4);
    }
    if (v) {
	int nval = v->numAxes - first;

	ev->classes_reported |= (1 << ValuatorClass);
	ev->classes_reported |= (dev->valuator->mode << ModeBitsShift);
	ev->num_valuators = nval < 3 ? nval : 3;
	switch (ev->num_valuators) {
	case 3:
	    ev->valuator2 = v->axisVal[first + 2];
	case 2:
	    ev->valuator1 = v->axisVal[first + 1];
	case 1:
	    ev->valuator0 = v->axisVal[first];
	    break;
	}
    }
}

static void
FixDeviceValuator(DeviceIntPtr dev, deviceValuator * ev, ValuatorClassPtr v,
		  int first)
{
    int nval = v->numAxes - first;

    ev->type = DeviceValuator;
    ev->deviceid = dev->id;
    ev->num_valuators = nval < 3 ? nval : 3;
    ev->first_valuator = first;
    switch (ev->num_valuators) {
    case 3:
	ev->valuator2 = v->axisVal[first + 2];
    case 2:
	ev->valuator1 = v->axisVal[first + 1];
    case 1:
	ev->valuator0 = v->axisVal[first];
	break;
    }
    first += ev->num_valuators;
}

void
DeviceFocusEvent(DeviceIntPtr dev, int type, int mode, int detail,
		 WindowPtr pWin)
{
    deviceFocus event;

    if (type == FocusIn)
	type = DeviceFocusIn;
    else
	type = DeviceFocusOut;

    event.deviceid = dev->id;
    event.mode = mode;
    event.type = type;
    event.detail = detail;
    event.window = pWin->drawable.id;
    event.time = currentTime.milliseconds;

    (void)DeliverEventsToWindow(dev, pWin, (xEvent *) & event, 1,
				DeviceFocusChangeMask, NullGrab, dev->id);

    if ((type == DeviceFocusIn) &&
	(wOtherInputMasks(pWin)) &&
	(wOtherInputMasks(pWin)->inputEvents[dev->id] & DeviceStateNotifyMask))
    {
	int evcount = 1;
	deviceStateNotify *ev, *sev;
	deviceKeyStateNotify *kev;
	deviceButtonStateNotify *bev;

	KeyClassPtr k;
	ButtonClassPtr b;
	ValuatorClassPtr v;
	int nval = 0, nkeys = 0, nbuttons = 0, first = 0;

	if ((b = dev->button) != NULL) {
	    nbuttons = b->numButtons;
	    if (nbuttons > 32)
		evcount++;
	}
	if ((k = dev->key) != NULL) {
	    nkeys = k->curKeySyms.maxKeyCode - k->curKeySyms.minKeyCode;
	    if (nkeys > 32)
		evcount++;
	    if (nbuttons > 0) {
		evcount++;
	    }
	}
	if ((v = dev->valuator) != NULL) {
	    nval = v->numAxes;

	    if (nval > 3)
		evcount++;
	    if (nval > 6) {
		if (!(k && b))
		    evcount++;
		if (nval > 9)
		    evcount += ((nval - 7) / 3);
	    }
	}

	sev = ev = (deviceStateNotify *) xalloc(evcount * sizeof(xEvent));
	FixDeviceStateNotify(dev, ev, NULL, NULL, NULL, first);

	if (b != NULL) {
	    FixDeviceStateNotify(dev, ev++, NULL, b, v, first);
	    first += 3;
	    nval -= 3;
	    if (nbuttons > 32) {
		(ev - 1)->deviceid |= MORE_EVENTS;
		bev = (deviceButtonStateNotify *) ev++;
		bev->type = DeviceButtonStateNotify;
		bev->deviceid = dev->id;
		memmove((char *)&bev->buttons[0], (char *)&b->down[4], 28);
	    }
	    if (nval > 0) {
		(ev - 1)->deviceid |= MORE_EVENTS;
		FixDeviceValuator(dev, (deviceValuator *) ev++, v, first);
		first += 3;
		nval -= 3;
	    }
	}

	if (k != NULL) {
	    FixDeviceStateNotify(dev, ev++, k, NULL, v, first);
	    first += 3;
	    nval -= 3;
	    if (nkeys > 32) {
		(ev - 1)->deviceid |= MORE_EVENTS;
		kev = (deviceKeyStateNotify *) ev++;
		kev->type = DeviceKeyStateNotify;
		kev->deviceid = dev->id;
		memmove((char *)&kev->keys[0], (char *)&k->down[4], 28);
	    }
	    if (nval > 0) {
		(ev - 1)->deviceid |= MORE_EVENTS;
		FixDeviceValuator(dev, (deviceValuator *) ev++, v, first);
		first += 3;
		nval -= 3;
	    }
	}

	while (nval > 0) {
	    FixDeviceStateNotify(dev, ev++, NULL, NULL, v, first);
	    first += 3;
	    nval -= 3;
	    if (nval > 0) {
		(ev - 1)->deviceid |= MORE_EVENTS;
		FixDeviceValuator(dev, (deviceValuator *) ev++, v, first);
		first += 3;
		nval -= 3;
	    }
	}

	(void)DeliverEventsToWindow(dev, pWin, (xEvent *) sev, evcount,
				    DeviceStateNotifyMask, NullGrab, dev->id);
	xfree(sev);
    }
}

int
GrabButton(ClientPtr client, DeviceIntPtr dev, BYTE this_device_mode,
	   BYTE other_devices_mode, CARD16 modifiers,
	   DeviceIntPtr modifier_device, CARD8 button, Window grabWindow,
	   BOOL ownerEvents, Cursor rcursor, Window rconfineTo, Mask eventMask)
{
    WindowPtr pWin, confineTo;
    CursorPtr cursor;
    GrabPtr grab;
    Mask access_mode = DixGrabAccess;
    int rc;

    if ((this_device_mode != GrabModeSync) &&
	(this_device_mode != GrabModeAsync)) {
	client->errorValue = this_device_mode;
	return BadValue;
    }
    if ((other_devices_mode != GrabModeSync) &&
	(other_devices_mode != GrabModeAsync)) {
	client->errorValue = other_devices_mode;
	return BadValue;
    }
    if ((modifiers != AnyModifier) && (modifiers & ~AllModifiersMask)) {
	client->errorValue = modifiers;
	return BadValue;
    }
    if ((ownerEvents != xFalse) && (ownerEvents != xTrue)) {
	client->errorValue = ownerEvents;
	return BadValue;
    }
    rc = dixLookupWindow(&pWin, grabWindow, client, DixSetAttrAccess);
    if (rc != Success)
	return rc;
    if (rconfineTo == None)
	confineTo = NullWindow;
    else {
	rc = dixLookupWindow(&confineTo, rconfineTo, client, DixSetAttrAccess);
	if (rc != Success)
	    return rc;
    }
    if (rcursor == None)
	cursor = NullCursor;
    else {
	rc = dixLookupResource((pointer *)&cursor, rcursor, RT_CURSOR,
			       client, DixUseAccess);
	if (rc != Success)
	{
	    client->errorValue = rcursor;
	    return (rc == BadValue) ? BadCursor : rc;
	}
	access_mode |= DixForceAccess;
    }
    if (this_device_mode == GrabModeSync || other_devices_mode == GrabModeSync)
	access_mode |= DixFreezeAccess;
    rc = XaceHook(XACE_DEVICE_ACCESS, client, dev, access_mode);
    if (rc != Success)
	return rc;

    grab = CreateGrab(client->index, dev, pWin, eventMask,
		      (Bool) ownerEvents, (Bool) this_device_mode,
		      (Bool) other_devices_mode, modifier_device, modifiers,
		      DeviceButtonPress, button, confineTo, cursor);
    if (!grab)
	return BadAlloc;
    return AddPassiveGrabToList(client, grab);
}

int
GrabKey(ClientPtr client, DeviceIntPtr dev, BYTE this_device_mode,
	BYTE other_devices_mode, CARD16 modifiers,
	DeviceIntPtr modifier_device, CARD8 key, Window grabWindow,
	BOOL ownerEvents, Mask mask)
{
    WindowPtr pWin;
    GrabPtr grab;
    KeyClassPtr k = dev->key;
    Mask access_mode = DixGrabAccess;
    int rc;

    if (k == NULL)
	return BadMatch;
    if ((other_devices_mode != GrabModeSync) &&
	(other_devices_mode != GrabModeAsync)) {
	client->errorValue = other_devices_mode;
	return BadValue;
    }
    if ((this_device_mode != GrabModeSync) &&
	(this_device_mode != GrabModeAsync)) {
	client->errorValue = this_device_mode;
	return BadValue;
    }
    if (((key > k->curKeySyms.maxKeyCode) || (key < k->curKeySyms.minKeyCode))
	&& (key != AnyKey)) {
	client->errorValue = key;
	return BadValue;
    }
    if ((modifiers != AnyModifier) && (modifiers & ~AllModifiersMask)) {
	client->errorValue = modifiers;
	return BadValue;
    }
    if ((ownerEvents != xTrue) && (ownerEvents != xFalse)) {
	client->errorValue = ownerEvents;
	return BadValue;
    }
    rc = dixLookupWindow(&pWin, grabWindow, client, DixSetAttrAccess);
    if (rc != Success)
	return rc;
    if (this_device_mode == GrabModeSync || other_devices_mode == GrabModeSync)
	access_mode |= DixFreezeAccess;
    rc = XaceHook(XACE_DEVICE_ACCESS, client, dev, access_mode);
    if (rc != Success)
	return rc;

    grab = CreateGrab(client->index, dev, pWin,
		      mask, ownerEvents, this_device_mode, other_devices_mode,
		      modifier_device, modifiers, DeviceKeyPress, key,
		      NullWindow, NullCursor);
    if (!grab)
	return BadAlloc;
    return AddPassiveGrabToList(client, grab);
}

int
SelectForWindow(DeviceIntPtr dev, WindowPtr pWin, ClientPtr client,
		Mask mask, Mask exclusivemasks, Mask validmasks)
{
    int mskidx = dev->id;
    int i, ret;
    Mask check;
    InputClientsPtr others;

    if (mask & ~validmasks) {
	client->errorValue = mask;
	return BadValue;
    }
    check = (mask & exclusivemasks);
    if (wOtherInputMasks(pWin)) {
	if (check & wOtherInputMasks(pWin)->inputEvents[mskidx]) {	/* It is illegal for two different
									 * clients to select on any of the
									 * events for maskcheck. However,
									 * it is OK, for some client to
									 * continue selecting on one of those
									 * events.  */
	    for (others = wOtherInputMasks(pWin)->inputClients; others;
		 others = others->next) {
		if (!SameClient(others, client) && (check &
						    others->mask[mskidx]))
		    return BadAccess;
	    }
	}
	for (others = wOtherInputMasks(pWin)->inputClients; others;
	     others = others->next) {
	    if (SameClient(others, client)) {
		check = others->mask[mskidx];
		others->mask[mskidx] = mask;
		if (mask == 0) {
		    for (i = 0; i < EMASKSIZE; i++)
			if (i != mskidx && others->mask[i] != 0)
			    break;
		    if (i == EMASKSIZE) {
			RecalculateDeviceDeliverableEvents(pWin);
			if (ShouldFreeInputMasks(pWin, FALSE))
			    FreeResource(others->resource, RT_NONE);
			return Success;
		    }
		}
		goto maskSet;
	    }
	}
    }
    check = 0;
    if ((ret = AddExtensionClient(pWin, client, mask, mskidx)) != Success)
	return ret;
  maskSet:
    if (dev->valuator)
	if ((dev->valuator->motionHintWindow == pWin) &&
	    (mask & DevicePointerMotionHintMask) &&
	    !(check & DevicePointerMotionHintMask) && !dev->deviceGrab.grab)
	    dev->valuator->motionHintWindow = NullWindow;
    RecalculateDeviceDeliverableEvents(pWin);
    return Success;
}

int
AddExtensionClient(WindowPtr pWin, ClientPtr client, Mask mask, int mskidx)
{
    InputClientsPtr others;

    if (!pWin->optional && !MakeWindowOptional(pWin))
	return BadAlloc;
    others = (InputClients *) xalloc(sizeof(InputClients));
    if (!others)
	return BadAlloc;
    if (!pWin->optional->inputMasks && !MakeInputMasks(pWin))
	return BadAlloc;
    bzero((char *)&others->mask[0], sizeof(Mask) * EMASKSIZE);
    others->mask[mskidx] = mask;
    others->resource = FakeClientID(client->index);
    others->next = pWin->optional->inputMasks->inputClients;
    pWin->optional->inputMasks->inputClients = others;
    if (!AddResource(others->resource, RT_INPUTCLIENT, (pointer) pWin))
	return BadAlloc;
    return Success;
}

static Bool
MakeInputMasks(WindowPtr pWin)
{
    struct _OtherInputMasks *imasks;

    imasks = (struct _OtherInputMasks *)
	xalloc(sizeof(struct _OtherInputMasks));
    if (!imasks)
	return FALSE;
    bzero((char *)imasks, sizeof(struct _OtherInputMasks));
    pWin->optional->inputMasks = imasks;
    return TRUE;
}

void
RecalculateDeviceDeliverableEvents(WindowPtr pWin)
{
    InputClientsPtr others;
    struct _OtherInputMasks *inputMasks;	/* default: NULL */
    WindowPtr pChild, tmp;
    int i;

    pChild = pWin;
    while (1) {
	if ((inputMasks = wOtherInputMasks(pChild)) != 0) {
	    for (others = inputMasks->inputClients; others;
		 others = others->next) {
		for (i = 0; i < EMASKSIZE; i++)
		    inputMasks->inputEvents[i] |= others->mask[i];
	    }
	    for (i = 0; i < EMASKSIZE; i++)
		inputMasks->deliverableEvents[i] = inputMasks->inputEvents[i];
	    for (tmp = pChild->parent; tmp; tmp = tmp->parent)
		if (wOtherInputMasks(tmp))
		    for (i = 0; i < EMASKSIZE; i++)
			inputMasks->deliverableEvents[i] |=
			    (wOtherInputMasks(tmp)->deliverableEvents[i]
			     & ~inputMasks->
			     dontPropagateMask[i] & PropagateMask[i]);
	}
	if (pChild->firstChild) {
	    pChild = pChild->firstChild;
	    continue;
	}
	while (!pChild->nextSib && (pChild != pWin))
	    pChild = pChild->parent;
	if (pChild == pWin)
	    break;
	pChild = pChild->nextSib;
    }
}

int
InputClientGone(WindowPtr pWin, XID id)
{
    InputClientsPtr other, prev;

    if (!wOtherInputMasks(pWin))
	return (Success);
    prev = 0;
    for (other = wOtherInputMasks(pWin)->inputClients; other;
	 other = other->next) {
	if (other->resource == id) {
	    if (prev) {
		prev->next = other->next;
		xfree(other);
	    } else if (!(other->next)) {
		if (ShouldFreeInputMasks(pWin, TRUE)) {
		    wOtherInputMasks(pWin)->inputClients = other->next;
		    xfree(wOtherInputMasks(pWin));
		    pWin->optional->inputMasks = (OtherInputMasks *) NULL;
		    CheckWindowOptionalNeed(pWin);
		    xfree(other);
		} else {
		    other->resource = FakeClientID(0);
		    if (!AddResource(other->resource, RT_INPUTCLIENT,
				     (pointer) pWin))
			return BadAlloc;
		}
	    } else {
		wOtherInputMasks(pWin)->inputClients = other->next;
		xfree(other);
	    }
	    RecalculateDeviceDeliverableEvents(pWin);
	    return (Success);
	}
	prev = other;
    }
    FatalError("client not on device event list");
}

int
SendEvent(ClientPtr client, DeviceIntPtr d, Window dest, Bool propagate,
	  xEvent * ev, Mask mask, int count)
{
    WindowPtr pWin;
    WindowPtr effectiveFocus = NullWindow;	/* only set if dest==InputFocus */
    WindowPtr spriteWin = GetSpriteWindow(d);

    if (dest == PointerWindow)
	pWin = spriteWin;
    else if (dest == InputFocus) {
	WindowPtr inputFocus;

	if (!d->focus)
	    inputFocus = spriteWin;
	else
	    inputFocus = d->focus->win;

	if (inputFocus == FollowKeyboardWin)
	    inputFocus = inputInfo.keyboard->focus->win;

	if (inputFocus == NoneWin)
	    return Success;

	/* If the input focus is PointerRootWin, send the event to where
	 * the pointer is if possible, then perhaps propogate up to root. */
	if (inputFocus == PointerRootWin)
	    inputFocus = GetCurrentRootWindow(d);

	if (IsParent(inputFocus, spriteWin)) {
	    effectiveFocus = inputFocus;
	    pWin = spriteWin;
	} else
	    effectiveFocus = pWin = inputFocus;
    } else
	dixLookupWindow(&pWin, dest, client, DixUnknownAccess);
    if (!pWin)
	return BadWindow;
    if ((propagate != xFalse) && (propagate != xTrue)) {
	client->errorValue = propagate;
	return BadValue;
    }
    ev->u.u.type |= 0x80;
    if (propagate) {
	for (; pWin; pWin = pWin->parent) {
	    if (DeliverEventsToWindow(d, pWin, ev, count, mask, NullGrab, d->id))
		return Success;
	    if (pWin == effectiveFocus)
		return Success;
	    if (wOtherInputMasks(pWin))
		mask &= ~wOtherInputMasks(pWin)->dontPropagateMask[d->id];
	    if (!mask)
		break;
	}
<<<<<<< HEAD
    } else
	(void)(DeliverEventsToWindow(d, pWin, ev, count, mask, NullGrab, d->id));
=======
    } else if (!XaceHook(XACE_SEND_ACCESS, client, NULL, pWin, ev, count))
	(void)(DeliverEventsToWindow(pWin, ev, count, mask, NullGrab, d->id));
>>>>>>> ae869fc7
    return Success;
}

int
SetButtonMapping(ClientPtr client, DeviceIntPtr dev, int nElts, BYTE * map)
{
    int i;
    ButtonClassPtr b = dev->button;

    if (b == NULL)
	return BadMatch;

    if (nElts != b->numButtons) {
	client->errorValue = nElts;
	return BadValue;
    }
    if (BadDeviceMap(&map[0], nElts, 1, 255, &client->errorValue))
	return BadValue;
    for (i = 0; i < nElts; i++)
	if ((b->map[i + 1] != map[i]) && BitIsOn(b->down, i + 1))
	    return MappingBusy;
    for (i = 0; i < nElts; i++)
	b->map[i + 1] = map[i];
    return Success;
}

int
SetModifierMapping(ClientPtr client, DeviceIntPtr dev, int len, int rlen,
		   int numKeyPerModifier, KeyCode * inputMap, KeyClassPtr * k)
{
    KeyCode *map = NULL;
    int inputMapLen;
    int i;

    *k = dev->key;
    if (*k == NULL)
	return BadMatch;
    if (len != ((numKeyPerModifier << 1) + rlen))
	return BadLength;

    inputMapLen = 8 * numKeyPerModifier;

    /*
     *  Now enforce the restriction that "all of the non-zero keycodes must be
     *  in the range specified by min-keycode and max-keycode in the
     *  connection setup (else a Value error)"
     */
    i = inputMapLen;
    while (i--) {
	if (inputMap[i]
	    && (inputMap[i] < (*k)->curKeySyms.minKeyCode
		|| inputMap[i] > (*k)->curKeySyms.maxKeyCode)) {
	    client->errorValue = inputMap[i];
	    return -1;	/* BadValue collides with MappingFailed */
	}
    }

    /*
     *  Now enforce the restriction that none of the old or new
     *  modifier keys may be down while we change the mapping,  and
     *  that the DDX layer likes the choice.
     */
    if (!AllModifierKeysAreUp(dev, (*k)->modifierKeyMap,
			      (int)(*k)->maxKeysPerModifier, inputMap,
			      (int)numKeyPerModifier)
	|| !AllModifierKeysAreUp(dev, inputMap, (int)numKeyPerModifier,
				 (*k)->modifierKeyMap,
				 (int)(*k)->maxKeysPerModifier)) {
	return MappingBusy;
    } else {
	for (i = 0; i < inputMapLen; i++) {
	    if (inputMap[i] && !LegalModifier(inputMap[i], dev)) {
		return MappingFailed;
	    }
	}
    }

    /*
     *  Now build the keyboard's modifier bitmap from the
     *  list of keycodes.
     */
    if (inputMapLen) {
	map = (KeyCode *) xalloc(inputMapLen);
	if (!map)
	    return BadAlloc;
    }
    if ((*k)->modifierKeyMap)
	xfree((*k)->modifierKeyMap);
    if (inputMapLen) {
	(*k)->modifierKeyMap = map;
	memmove((char *)(*k)->modifierKeyMap, (char *)inputMap, inputMapLen);
    } else
	(*k)->modifierKeyMap = NULL;

    (*k)->maxKeysPerModifier = numKeyPerModifier;
    for (i = 0; i < MAP_LENGTH; i++)
	(*k)->modifierMap[i] = 0;
    for (i = 0; i < inputMapLen; i++)
	if (inputMap[i]) {
	    (*k)->modifierMap[inputMap[i]]
		|= (1 << (i / (*k)->maxKeysPerModifier));
	}

    return (MappingSuccess);
}

void
SendDeviceMappingNotify(ClientPtr client, CARD8 request,
			KeyCode firstKeyCode, CARD8 count, DeviceIntPtr dev)
{
    xEvent event;
    deviceMappingNotify *ev = (deviceMappingNotify *) & event;

    ev->type = DeviceMappingNotify;
    ev->request = request;
    ev->deviceid = dev->id;
    ev->time = currentTime.milliseconds;
    if (request == MappingKeyboard) {
	ev->firstKeyCode = firstKeyCode;
	ev->count = count;
    }

#ifdef XKB
    if (request == MappingKeyboard || request == MappingModifier)
        XkbApplyMappingChange(dev, request, firstKeyCode, count, client);
#endif

    SendEventToAllWindows(dev, DeviceMappingNotifyMask, (xEvent *) ev, 1);
}

int
ChangeKeyMapping(ClientPtr client,
		 DeviceIntPtr dev,
		 unsigned len,
		 int type,
		 KeyCode firstKeyCode,
		 CARD8 keyCodes, CARD8 keySymsPerKeyCode, KeySym * map)
{
    KeySymsRec keysyms;
    KeyClassPtr k = dev->key;

    if (k == NULL)
	return (BadMatch);

    if (len != (keyCodes * keySymsPerKeyCode))
	return BadLength;

    if ((firstKeyCode < k->curKeySyms.minKeyCode) ||
	(firstKeyCode + keyCodes - 1 > k->curKeySyms.maxKeyCode)) {
	client->errorValue = firstKeyCode;
	return BadValue;
    }
    if (keySymsPerKeyCode == 0) {
	client->errorValue = 0;
	return BadValue;
    }
    keysyms.minKeyCode = firstKeyCode;
    keysyms.maxKeyCode = firstKeyCode + keyCodes - 1;
    keysyms.mapWidth = keySymsPerKeyCode;
    keysyms.map = map;
    if (!SetKeySymsMap(&k->curKeySyms, &keysyms))
	return BadAlloc;
    SendDeviceMappingNotify(client, MappingKeyboard, firstKeyCode, keyCodes, dev);
    return client->noClientException;
}

static void
DeleteDeviceFromAnyExtEvents(WindowPtr pWin, DeviceIntPtr dev)
{
    WindowPtr parent;

    /* Deactivate any grabs performed on this window, before making
     * any input focus changes.
     * Deactivating a device grab should cause focus events. */

    if (dev->deviceGrab.grab && (dev->deviceGrab.grab->window == pWin))
	(*dev->deviceGrab.DeactivateGrab) (dev);

    /* If the focus window is a root window (ie. has no parent)
     * then don't delete the focus from it. */

    if (dev->focus && (pWin == dev->focus->win) && (pWin->parent != NullWindow)) {
	int focusEventMode = NotifyNormal;

	/* If a grab is in progress, then alter the mode of focus events. */

	if (dev->deviceGrab.grab)
	    focusEventMode = NotifyWhileGrabbed;

	switch (dev->focus->revert) {
	case RevertToNone:
	    DoFocusEvents(dev, pWin, NoneWin, focusEventMode);
	    dev->focus->win = NoneWin;
	    dev->focus->traceGood = 0;
	    break;
	case RevertToParent:
	    parent = pWin;
	    do {
		parent = parent->parent;
		dev->focus->traceGood--;
	    }
	    while (!parent->realized);
	    DoFocusEvents(dev, pWin, parent, focusEventMode);
	    dev->focus->win = parent;
	    dev->focus->revert = RevertToNone;
	    break;
	case RevertToPointerRoot:
	    DoFocusEvents(dev, pWin, PointerRootWin, focusEventMode);
	    dev->focus->win = PointerRootWin;
	    dev->focus->traceGood = 0;
	    break;
	case RevertToFollowKeyboard:
	    if (inputInfo.keyboard->focus->win) {
		DoFocusEvents(dev, pWin, inputInfo.keyboard->focus->win,
			      focusEventMode);
		dev->focus->win = FollowKeyboardWin;
		dev->focus->traceGood = 0;
	    } else {
		DoFocusEvents(dev, pWin, NoneWin, focusEventMode);
		dev->focus->win = NoneWin;
		dev->focus->traceGood = 0;
	    }
	    break;
	}
    }

    if (dev->valuator)
	if (dev->valuator->motionHintWindow == pWin)
	    dev->valuator->motionHintWindow = NullWindow;
}

void
DeleteWindowFromAnyExtEvents(WindowPtr pWin, Bool freeResources)
{
    int i;
    DeviceIntPtr dev;
    InputClientsPtr ic;
    struct _OtherInputMasks *inputMasks;

    for (dev = inputInfo.devices; dev; dev = dev->next) {
	if (dev == inputInfo.pointer || dev == inputInfo.keyboard)
	    continue;
	DeleteDeviceFromAnyExtEvents(pWin, dev);
    }

    for (dev = inputInfo.off_devices; dev; dev = dev->next)
	DeleteDeviceFromAnyExtEvents(pWin, dev);

    if (freeResources)
	while ((inputMasks = wOtherInputMasks(pWin)) != 0) {
	    ic = inputMasks->inputClients;
	    for (i = 0; i < EMASKSIZE; i++)
		inputMasks->dontPropagateMask[i] = 0;
	    FreeResource(ic->resource, RT_NONE);
	}
}

int
MaybeSendDeviceMotionNotifyHint(deviceKeyButtonPointer * pEvents, Mask mask)
{
    DeviceIntPtr dev;

    dixLookupDevice(&dev, pEvents->deviceid & DEVICE_BITS, serverClient,
		    DixReadAccess);
    if (!dev)
        return 0;

    if (pEvents->type == DeviceMotionNotify) {
	if (mask & DevicePointerMotionHintMask) {
	    if (WID(dev->valuator->motionHintWindow) == pEvents->event) {
		return 1;	/* don't send, but pretend we did */
	    }
	    pEvents->detail = NotifyHint;
	} else {
	    pEvents->detail = NotifyNormal;
	}
    }
    return (0);
}

void
CheckDeviceGrabAndHintWindow(WindowPtr pWin, int type,
			     deviceKeyButtonPointer * xE, GrabPtr grab,
			     ClientPtr client, Mask deliveryMask)
{
    DeviceIntPtr dev;

    dixLookupDevice(&dev, xE->deviceid & DEVICE_BITS, serverClient,
		    DixReadAccess);
    if (!dev)
        return;

    if (type == DeviceMotionNotify)
	dev->valuator->motionHintWindow = pWin;
    else if ((type == DeviceButtonPress) && (!grab) &&
	     (deliveryMask & DeviceButtonGrabMask)) {
	GrabRec tempGrab;

	tempGrab.device = dev;
	tempGrab.resource = client->clientAsMask;
	tempGrab.window = pWin;
	tempGrab.ownerEvents =
	    (deliveryMask & DeviceOwnerGrabButtonMask) ? TRUE : FALSE;
	tempGrab.eventMask = deliveryMask;
	tempGrab.keyboardMode = GrabModeAsync;
	tempGrab.pointerMode = GrabModeAsync;
	tempGrab.confineTo = NullWindow;
	tempGrab.cursor = NullCursor;
        tempGrab.genericMasks = NULL;
        tempGrab.next = NULL;
	(*dev->deviceGrab.ActivateGrab) (dev, &tempGrab, currentTime, TRUE);
    }
}

static Mask
DeviceEventMaskForClient(DeviceIntPtr dev, WindowPtr pWin, ClientPtr client)
{
    InputClientsPtr other;

    if (!wOtherInputMasks(pWin))
	return 0;
    for (other = wOtherInputMasks(pWin)->inputClients; other;
	 other = other->next) {
	if (SameClient(other, client))
	    return other->mask[dev->id];
    }
    return 0;
}

void
MaybeStopDeviceHint(DeviceIntPtr dev, ClientPtr client)
{
    WindowPtr pWin;
    GrabPtr grab = dev->deviceGrab.grab;

    pWin = dev->valuator->motionHintWindow;

    if ((grab && SameClient(grab, client) &&
	 ((grab->eventMask & DevicePointerMotionHintMask) ||
	  (grab->ownerEvents &&
	   (DeviceEventMaskForClient(dev, pWin, client) &
	    DevicePointerMotionHintMask)))) ||
	(!grab &&
	 (DeviceEventMaskForClient(dev, pWin, client) &
	  DevicePointerMotionHintMask)))
	dev->valuator->motionHintWindow = NullWindow;
}

int
DeviceEventSuppressForWindow(WindowPtr pWin, ClientPtr client, Mask mask,
			     int maskndx)
{
    struct _OtherInputMasks *inputMasks = wOtherInputMasks(pWin);

    if (mask & ~PropagateMask[maskndx]) {
	client->errorValue = mask;
	return BadValue;
    }

    if (mask == 0) {
	if (inputMasks)
	    inputMasks->dontPropagateMask[maskndx] = mask;
    } else {
	if (!inputMasks)
	    AddExtensionClient(pWin, client, 0, 0);
	inputMasks = wOtherInputMasks(pWin);
	inputMasks->dontPropagateMask[maskndx] = mask;
    }
    RecalculateDeviceDeliverableEvents(pWin);
    if (ShouldFreeInputMasks(pWin, FALSE))
	FreeResource(inputMasks->inputClients->resource, RT_NONE);
    return Success;
}

Bool
ShouldFreeInputMasks(WindowPtr pWin, Bool ignoreSelectedEvents)
{
    int i;
    Mask allInputEventMasks = 0;
    struct _OtherInputMasks *inputMasks = wOtherInputMasks(pWin);

    for (i = 0; i < EMASKSIZE; i++)
	allInputEventMasks |= inputMasks->dontPropagateMask[i];
    if (!ignoreSelectedEvents)
	for (i = 0; i < EMASKSIZE; i++)
	    allInputEventMasks |= inputMasks->inputEvents[i];
    if (allInputEventMasks == 0)
	return TRUE;
    else
	return FALSE;
}

/***********************************************************************
 *
 * Walk through the window tree, finding all clients that want to know
 * about the Event.
 *
 */

static void
FindInterestedChildren(DeviceIntPtr dev, WindowPtr p1, Mask mask,
                       xEvent * ev, int count)
{
    WindowPtr p2;

    while (p1) {
        p2 = p1->firstChild;
        (void)DeliverEventsToWindow(dev, p1, ev, count, mask, NullGrab, dev->id);
        FindInterestedChildren(dev, p2, mask, ev, count);
        p1 = p1->nextSib;
    }
}

/***********************************************************************
 *
 * Send an event to interested clients in all windows on all screens.
 *
 */

void
SendEventToAllWindows(DeviceIntPtr dev, Mask mask, xEvent * ev, int count)
{
    int i;
    WindowPtr pWin, p1;

    for (i = 0; i < screenInfo.numScreens; i++) {
        pWin = WindowTable[i];
        (void)DeliverEventsToWindow(dev, pWin, ev, count, mask, NullGrab, dev->id);
        p1 = pWin->firstChild;
        FindInterestedChildren(dev, p1, mask, ev, count);
    }
}<|MERGE_RESOLUTION|>--- conflicted
+++ resolved
@@ -72,11 +72,8 @@
 #include "dixevents.h"	/* DeliverFocusedEvent */
 #include "dixgrabs.h"	/* CreateGrab() */
 #include "scrnintstr.h"
-<<<<<<< HEAD
 #include "listdev.h" /* for CopySwapXXXClass */
-=======
 #include "xace.h"
->>>>>>> ae869fc7
 
 #ifdef XKB
 #include <X11/extensions/XKBproto.h>
@@ -147,7 +144,8 @@
     dk = device->key;
     mk = master->key;
 
-    if (master->devPrivates[CoreDevicePrivatesIndex].ptr != device) {
+    if (device != dixLookupPrivate(&master->devPrivates,
+                                   CoreDevicePrivateKey)) {
         memcpy(mk->modifierMap, dk->modifierMap, MAP_LENGTH);
 
         if (dk->maxKeysPerModifier)
@@ -192,7 +190,7 @@
         }
 #endif
 
-        master->devPrivates[CoreDevicePrivatesIndex].ptr = device;
+        dixSetPrivate(&master->devPrivates, CoreDevicePrivateKey, device);
         sendNotify = TRUE;
     } else if (lastMapNotifyDevice != master)
         sendNotify = TRUE;
@@ -549,7 +547,6 @@
 	    device->valuator->motionHintWindow = NullWindow;
         b->buttonsDown++;
 	b->motionMask = DeviceButtonMotionMask;
-<<<<<<< HEAD
         if (!b->map[key])
             return DONT_PROCESS;
         if (b->map[key] <= 5)
@@ -699,10 +696,7 @@
             (key == device->deviceGrab.activatingKey))
 	    deactivateDeviceGrab = TRUE;
     } else if (xE->u.u.type == DeviceButtonPress) {
-	xE->u.u.detail = b->map[key];
-=======
 	xE->u.u.detail = key;
->>>>>>> ae869fc7
 	if (xE->u.u.detail == 0)
 	    return;
         if (!grab)
@@ -719,20 +713,7 @@
         }
 
     } else if (xE->u.u.type == DeviceButtonRelease) {
-<<<<<<< HEAD
-	xE->u.u.detail = b->map[key];
-=======
-        if (!b)
-            return;
-
-	kptr = &b->down[key >> 3];
-	*kptr &= ~bit;
-	if (other->valuator)
-	    other->valuator->motionHintWindow = NullWindow;
-        if (b->buttonsDown >= 1 && !--b->buttonsDown)
-	    b->motionMask = 0;
 	xE->u.u.detail = key;
->>>>>>> ae869fc7
 	if (xE->u.u.detail == 0)
 	    return;
         if (!b->state && device->deviceGrab.fromPassiveGrab)
@@ -1331,13 +1312,8 @@
 	    if (!mask)
 		break;
 	}
-<<<<<<< HEAD
-    } else
+    } else if (!XaceHook(XACE_SEND_ACCESS, client, NULL, pWin, ev, count))
 	(void)(DeliverEventsToWindow(d, pWin, ev, count, mask, NullGrab, d->id));
-=======
-    } else if (!XaceHook(XACE_SEND_ACCESS, client, NULL, pWin, ev, count))
-	(void)(DeliverEventsToWindow(pWin, ev, count, mask, NullGrab, d->id));
->>>>>>> ae869fc7
     return Success;
 }
 
