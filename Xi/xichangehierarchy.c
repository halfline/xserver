/*
 * Copyright 2007-2008 Peter Hutterer
 * Copyright 2009 Red Hat, Inc.
 *
 * Permission is hereby granted, free of charge, to any person obtaining a
 * copy of this software and associated documentation files (the "Software"),
 * to deal in the Software without restriction, including without limitation
 * the rights to use, copy, modify, merge, publish, distribute, sublicense,
 * and/or sell copies of the Software, and to permit persons to whom the
 * Software is furnished to do so, subject to the following conditions:
 *
 * The above copyright notice and this permission notice (including the next
 * paragraph) shall be included in all copies or substantial portions of the
 * Software.
 *
 * THE SOFTWARE IS PROVIDED "AS IS", WITHOUT WARRANTY OF ANY KIND, EXPRESS OR
 * IMPLIED, INCLUDING BUT NOT LIMITED TO THE WARRANTIES OF MERCHANTABILITY,
 * FITNESS FOR A PARTICULAR PURPOSE AND NONINFRINGEMENT.  IN NO EVENT SHALL
 * THE AUTHORS OR COPYRIGHT HOLDERS BE LIABLE FOR ANY CLAIM, DAMAGES OR OTHER
 * LIABILITY, WHETHER IN AN ACTION OF CONTRACT, TORT OR OTHERWISE, ARISING
 * FROM, OUT OF OR IN CONNECTION WITH THE SOFTWARE OR THE USE OR OTHER
 * DEALINGS IN THE SOFTWARE.
 *
 * Author: Peter Hutterer, University of South Australia, NICTA
 */

/***********************************************************************
 *
 * Request change in the device hierarchy.
 *
 */

#ifdef HAVE_DIX_CONFIG_H
#include <dix-config.h>
#endif

#include <X11/X.h>              /* for inputstr.h    */
#include <X11/Xproto.h>         /* Request macro     */
#include "inputstr.h"           /* DeviceIntPtr      */
#include "windowstr.h"          /* window structure  */
#include "scrnintstr.h"         /* screen structure  */
#include <X11/extensions/XI.h>
#include <X11/extensions/XI2proto.h>
#include <X11/extensions/geproto.h>
#include "extnsionst.h"
#include "exevents.h"
#include "exglobals.h"
#include "geext.h"
#include "xace.h"
#include "xiquerydevice.h"      /* for GetDeviceUse */

#include "xkbsrv.h"

#include "xichangehierarchy.h"
#include "xibarriers.h"

/**
 * Send the current state of the device hierarchy to all clients.
 */
void
XISendDeviceHierarchyEvent(int flags[MAXDEVICES])
{
    xXIHierarchyEvent *ev;
    xXIHierarchyInfo *info;
    DeviceIntRec dummyDev;
    DeviceIntPtr dev;
    int i;

    if (!flags)
        return;

    ev = calloc(1, sizeof(xXIHierarchyEvent) +
                MAXDEVICES * sizeof(xXIHierarchyInfo));
    if (!ev)
        return;
    ev->type = GenericEvent;
    ev->extension = IReqCode;
    ev->evtype = XI_HierarchyChanged;
    ev->time = GetTimeInMillis();
    ev->flags = 0;
    ev->num_info = inputInfo.numDevices;

    info = (xXIHierarchyInfo *) & ev[1];
    for (dev = inputInfo.devices; dev; dev = dev->next) {
        info->deviceid = dev->id;
        info->enabled = dev->enabled;
        info->use = GetDeviceUse(dev, &info->attachment);
        info->flags = flags[dev->id];
        ev->flags |= info->flags;
        info++;
    }
    for (dev = inputInfo.off_devices; dev; dev = dev->next) {
        info->deviceid = dev->id;
        info->enabled = dev->enabled;
        info->use = GetDeviceUse(dev, &info->attachment);
        info->flags = flags[dev->id];
        ev->flags |= info->flags;
        info++;
    }

    for (i = 0; i < MAXDEVICES; i++) {
        if (flags[i] & (XIMasterRemoved | XISlaveRemoved)) {
            info->deviceid = i;
            info->enabled = FALSE;
            info->flags = flags[i];
            info->use = 0;
            ev->flags |= info->flags;
            ev->num_info++;
            info++;
        }
    }

    ev->length = bytes_to_int32(ev->num_info * sizeof(xXIHierarchyInfo));

    memset(&dummyDev, 0, sizeof(dummyDev));
    dummyDev.id = XIAllDevices;
    dummyDev.type = SLAVE;
    SendEventToAllWindows(&dummyDev, (XI_HierarchyChangedMask >> 8),
                          (xEvent *) ev, 1);
    free(ev);
}

/***********************************************************************
 *
 * This procedure allows a client to change the device hierarchy through
 * adding new master devices, removing them, etc.
 *
 */

int
SProcXIChangeHierarchy(ClientPtr client)
{
    REQUEST(xXIChangeHierarchyReq);
    swaps(&stuff->length);
    return (ProcXIChangeHierarchy(client));
}

static int
add_master(ClientPtr client, xXIAddMasterInfo * c, int flags[MAXDEVICES])
{
    DeviceIntPtr ptr, keybd, XTestptr, XTestkeybd;
    char *name;
    int rc;

    name = calloc(c->name_len + 1, sizeof(char));
    strncpy(name, (char *) &c[1], c->name_len);

    rc = AllocDevicePair(client, name, &ptr, &keybd,
                         CorePointerProc, CoreKeyboardProc, TRUE);
    if (rc != Success)
        goto unwind;

    if (!c->send_core)
        ptr->coreEvents = keybd->coreEvents = FALSE;

    /* Allocate virtual slave devices for xtest events */
    rc = AllocXTestDevice(client, name, &XTestptr, &XTestkeybd, ptr, keybd);
    if (rc != Success) {
        DeleteInputDeviceRequest(ptr);
        DeleteInputDeviceRequest(keybd);
        goto unwind;
    }

    ActivateDevice(ptr, FALSE);
    ActivateDevice(keybd, FALSE);
    flags[ptr->id] |= XIMasterAdded;
    flags[keybd->id] |= XIMasterAdded;

    ActivateDevice(XTestptr, FALSE);
    ActivateDevice(XTestkeybd, FALSE);
    flags[XTestptr->id] |= XISlaveAdded;
    flags[XTestkeybd->id] |= XISlaveAdded;

    if (c->enable) {
        EnableDevice(ptr, FALSE);
        EnableDevice(keybd, FALSE);
        flags[ptr->id] |= XIDeviceEnabled;
        flags[keybd->id] |= XIDeviceEnabled;

        EnableDevice(XTestptr, FALSE);
        EnableDevice(XTestkeybd, FALSE);
        flags[XTestptr->id] |= XIDeviceEnabled;
        flags[XTestkeybd->id] |= XIDeviceEnabled;
    }

    /* Attach the XTest virtual devices to the newly
       created master device */
    AttachDevice(NULL, XTestptr, ptr);
    AttachDevice(NULL, XTestkeybd, keybd);
    flags[XTestptr->id] |= XISlaveAttached;
    flags[XTestkeybd->id] |= XISlaveAttached;

    XIBarrierNewMasterDevice(client, ptr->id);

 unwind:
    free(name);
    return rc;
}

static void
disable_clientpointer(DeviceIntPtr dev)
{
    int i;

    for (i = 0; i < currentMaxClients; i++) {
        ClientPtr client = clients[i];

        if (client && client->clientPtr == dev)
            client->clientPtr = NULL;
    }
}

static int
remove_master(ClientPtr client, xXIRemoveMasterInfo * r, int flags[MAXDEVICES])
{
    DeviceIntPtr ptr, keybd, XTestptr, XTestkeybd;
    int rc = Success;

    if (r->return_mode != XIAttachToMaster && r->return_mode != XIFloating)
        return BadValue;

    rc = dixLookupDevice(&ptr, r->deviceid, client, DixDestroyAccess);
    if (rc != Success)
        goto unwind;

    if (!IsMaster(ptr)) {
        client->errorValue = r->deviceid;
        rc = BadDevice;
        goto unwind;
    }

    /* XXX: For now, don't allow removal of VCP, VCK */
    if (ptr == inputInfo.pointer ||ptr == inputInfo.keyboard) {
        rc = BadDevice;
        goto unwind;
    }

    ptr = GetMaster(ptr, MASTER_POINTER);
    rc = dixLookupDevice(&ptr, ptr->id, client, DixDestroyAccess);
    if (rc != Success)
        goto unwind;
    keybd = GetMaster(ptr, MASTER_KEYBOARD);
    rc = dixLookupDevice(&keybd, keybd->id, client, DixDestroyAccess);
    if (rc != Success)
        goto unwind;

    XTestptr = GetXTestDevice(ptr);
    rc = dixLookupDevice(&XTestptr, XTestptr->id, client, DixDestroyAccess);
    if (rc != Success)
        goto unwind;

    XTestkeybd = GetXTestDevice(keybd);
    rc = dixLookupDevice(&XTestkeybd, XTestkeybd->id, client, DixDestroyAccess);
    if (rc != Success)
        goto unwind;

    disable_clientpointer(ptr);

    /* Disabling sends the devices floating, reattach them if
     * desired. */
    if (r->return_mode == XIAttachToMaster) {
        DeviceIntPtr attached, newptr, newkeybd;

        rc = dixLookupDevice(&newptr, r->return_pointer, client, DixAddAccess);
        if (rc != Success)
            goto unwind;

        if (!IsMaster(newptr)) {
            client->errorValue = r->return_pointer;
            rc = BadDevice;
            goto unwind;
        }

        rc = dixLookupDevice(&newkeybd, r->return_keyboard,
                             client, DixAddAccess);
        if (rc != Success)
            goto unwind;

        if (!IsMaster(newkeybd)) {
            client->errorValue = r->return_keyboard;
            rc = BadDevice;
            goto unwind;
        }

        for (attached = inputInfo.devices; attached; attached = attached->next) {
            if (!IsMaster(attached)) {
                if (GetMaster(attached, MASTER_ATTACHED) == ptr) {
                    AttachDevice(client, attached, newptr);
                    flags[attached->id] |= XISlaveAttached;
                }
                if (GetMaster(attached, MASTER_ATTACHED) == keybd) {
                    AttachDevice(client, attached, newkeybd);
                    flags[attached->id] |= XISlaveAttached;
                }
            }
        }
    }

    XIBarrierRemoveMasterDevice(client, ptr->id);

    /* disable the remove the devices, XTest devices must be done first
       else the sprites they rely on will be destroyed  */
    DisableDevice(XTestptr, FALSE);
    DisableDevice(XTestkeybd, FALSE);
    DisableDevice(keybd, FALSE);
    DisableDevice(ptr, FALSE);
    flags[XTestptr->id] |= XIDeviceDisabled | XISlaveDetached;
    flags[XTestkeybd->id] |= XIDeviceDisabled | XISlaveDetached;
    flags[keybd->id] |= XIDeviceDisabled;
    flags[ptr->id] |= XIDeviceDisabled;

    flags[XTestptr->id] |= XISlaveRemoved;
    flags[XTestkeybd->id] |= XISlaveRemoved;
    flags[keybd->id] |= XIMasterRemoved;
    flags[ptr->id] |= XIMasterRemoved;

<<<<<<< HEAD
    RemoveDevice(XTestptr, FALSE);
    RemoveDevice(XTestkeybd, FALSE);
    RemoveDevice(keybd, FALSE);
    RemoveDevice(ptr, FALSE);
=======
>>>>>>> 2eefa5d6

 unwind:
    return rc;
}

static int
detach_slave(ClientPtr client, xXIDetachSlaveInfo * c, int flags[MAXDEVICES])
{
    DeviceIntPtr dev;
    int rc;

    rc = dixLookupDevice(&dev, c->deviceid, client, DixManageAccess);
    if (rc != Success)
        goto unwind;

    if (IsMaster(dev)) {
        client->errorValue = c->deviceid;
        rc = BadDevice;
        goto unwind;
    }

    /* Don't allow changes to XTest Devices, these are fixed */
    if (IsXTestDevice(dev, NULL)) {
        client->errorValue = c->deviceid;
        rc = BadDevice;
        goto unwind;
    }

    ReleaseButtonsAndKeys(dev);
    AttachDevice(client, dev, NULL);
    flags[dev->id] |= XISlaveDetached;

 unwind:
    return rc;
}

static int
attach_slave(ClientPtr client, xXIAttachSlaveInfo * c, int flags[MAXDEVICES])
{
    DeviceIntPtr dev;
    DeviceIntPtr newmaster;
    int rc;

    rc = dixLookupDevice(&dev, c->deviceid, client, DixManageAccess);
    if (rc != Success)
        goto unwind;

    if (IsMaster(dev)) {
        client->errorValue = c->deviceid;
        rc = BadDevice;
        goto unwind;
    }

    /* Don't allow changes to XTest Devices, these are fixed */
    if (IsXTestDevice(dev, NULL)) {
        client->errorValue = c->deviceid;
        rc = BadDevice;
        goto unwind;
    }

    rc = dixLookupDevice(&newmaster, c->new_master, client, DixAddAccess);
    if (rc != Success)
        goto unwind;
    if (!IsMaster(newmaster)) {
        client->errorValue = c->new_master;
        rc = BadDevice;
        goto unwind;
    }

    if (!((IsPointerDevice(newmaster) && IsPointerDevice(dev)) ||
          (IsKeyboardDevice(newmaster) && IsKeyboardDevice(dev)))) {
        rc = BadDevice;
        goto unwind;
    }

    ReleaseButtonsAndKeys(dev);
    AttachDevice(client, dev, newmaster);
    flags[dev->id] |= XISlaveAttached;

 unwind:
    return rc;
}

#define SWAPIF(cmd) if (client->swapped) { cmd; }

int
ProcXIChangeHierarchy(ClientPtr client)
{
    xXIAnyHierarchyChangeInfo *any;
    int required_len = sizeof(xXIChangeHierarchyReq);
    int rc = Success;
    int flags[MAXDEVICES] = { 0 };

    REQUEST(xXIChangeHierarchyReq);
    REQUEST_AT_LEAST_SIZE(xXIChangeHierarchyReq);

    if (!stuff->num_changes)
        return rc;

    any = (xXIAnyHierarchyChangeInfo *) &stuff[1];
    while (stuff->num_changes--) {
        SWAPIF(swaps(&any->type));
        SWAPIF(swaps(&any->length));

        required_len += any->length;
        if ((stuff->length * 4) < required_len)
            return BadLength;

        switch (any->type) {
        case XIAddMaster:
        {
            xXIAddMasterInfo *c = (xXIAddMasterInfo *) any;

            SWAPIF(swaps(&c->name_len));

            rc = add_master(client, c, flags);
            if (rc != Success)
                goto unwind;
        }
            break;
        case XIRemoveMaster:
        {
            xXIRemoveMasterInfo *r = (xXIRemoveMasterInfo *) any;

            rc = remove_master(client, r, flags);
            if (rc != Success)
                goto unwind;
        }
            break;
        case XIDetachSlave:
        {
            xXIDetachSlaveInfo *c = (xXIDetachSlaveInfo *) any;

            rc = detach_slave(client, c, flags);
            if (rc != Success)
                goto unwind;
        }
            break;
        case XIAttachSlave:
        {
            xXIAttachSlaveInfo *c = (xXIAttachSlaveInfo *) any;

            rc = attach_slave(client, c, flags);
            if (rc != Success)
                goto unwind;
        }
            break;
        }

        any = (xXIAnyHierarchyChangeInfo *) ((char *) any + any->length * 4);
    }

 unwind:

    XISendDeviceHierarchyEvent(flags);
    return rc;
}<|MERGE_RESOLUTION|>--- conflicted
+++ resolved
@@ -314,13 +314,10 @@
     flags[keybd->id] |= XIMasterRemoved;
     flags[ptr->id] |= XIMasterRemoved;
 
-<<<<<<< HEAD
     RemoveDevice(XTestptr, FALSE);
     RemoveDevice(XTestkeybd, FALSE);
     RemoveDevice(keybd, FALSE);
     RemoveDevice(ptr, FALSE);
-=======
->>>>>>> 2eefa5d6
 
  unwind:
     return rc;
