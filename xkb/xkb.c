--- conflicted
+++ resolved
@@ -5778,15 +5778,8 @@
 	    return status;
     }
     else if (length!=0)  {
-<<<<<<< HEAD
-#ifdef DEBUG
 	ErrorF("[xkb] Internal Error!  BadLength in ProcXkbGetDeviceInfo\n");
 	ErrorF("[xkb]                  Wrote %d fewer bytes than expected\n",length);
-#endif
-=======
-	ErrorF("Internal Error!  BadLength in ProcXkbGetDeviceInfo\n");
-	ErrorF("                 Wrote %d fewer bytes than expected\n",length);
->>>>>>> 453661a9
 	return BadLength;
     }
     if (stuff->wanted&(~supported)) {
