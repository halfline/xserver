--- conflicted
+++ resolved
@@ -139,13 +139,6 @@
     next= 0;
     pitch= oldPitch= ctrl->bell_pitch;
     duration= oldDuration= ctrl->bell_duration;
-<<<<<<< HEAD
-#ifdef DEBUG
-    if (xkbDebugFlags>1)
-	ErrorF("[xkb] beep: %d (count= %d)\n",xkbInfo->beepType,xkbInfo->beepCount);
-#endif
-=======
->>>>>>> 453661a9
     name= None;
     switch (xkbInfo->beepType) {
 	default:
