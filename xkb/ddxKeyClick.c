/************************************************************
Copyright (c) 1993 by Silicon Graphics Computer Systems, Inc.

Permission to use, copy, modify, and distribute this
software and its documentation for any purpose and without
fee is hereby granted, provided that the above copyright
notice appear in all copies and that both that copyright
notice and this permission notice appear in supporting
documentation, and that the name of Silicon Graphics not be 
used in advertising or publicity pertaining to distribution 
of the software without specific prior written permission.
Silicon Graphics makes no representation about the suitability 
of this software for any purpose. It is provided "as is"
without any express or implied warranty.

SILICON GRAPHICS DISCLAIMS ALL WARRANTIES WITH REGARD TO THIS 
SOFTWARE, INCLUDING ALL IMPLIED WARRANTIES OF MERCHANTABILITY 
AND FITNESS FOR A PARTICULAR PURPOSE. IN NO EVENT SHALL SILICON
GRAPHICS BE LIABLE FOR ANY SPECIAL, INDIRECT OR CONSEQUENTIAL 
DAMAGES OR ANY DAMAGES WHATSOEVER RESULTING FROM LOSS OF USE, 
DATA OR PROFITS, WHETHER IN AN ACTION OF CONTRACT, NEGLIGENCE 
OR OTHER TORTIOUS ACTION, ARISING OUT OF OR IN CONNECTION  WITH
THE USE OR PERFORMANCE OF THIS SOFTWARE.

********************************************************/

#ifdef HAVE_DIX_CONFIG_H
#include <dix-config.h>
#endif

#include <stdio.h>
#define	NEED_EVENTS 1
#include <X11/X.h>
#include <X11/Xproto.h>
#include <X11/keysym.h>
#include "inputstr.h"
#include "scrnintstr.h"
#include "windowstr.h"
#include <xkbsrv.h>
#include <X11/extensions/XI.h>

void
XkbDDXKeyClick(DeviceIntPtr pXDev,int keycode,int synthetic)
{
<<<<<<< HEAD
#ifdef DEBUG
    if (xkbDebugFlags)
	ErrorF("[xkb] Click.\n");
#endif
=======
>>>>>>> 453661a9
    return;
}<|MERGE_RESOLUTION|>--- conflicted
+++ resolved
@@ -42,12 +42,5 @@
 void
 XkbDDXKeyClick(DeviceIntPtr pXDev,int keycode,int synthetic)
 {
-<<<<<<< HEAD
-#ifdef DEBUG
-    if (xkbDebugFlags)
-	ErrorF("[xkb] Click.\n");
-#endif
-=======
->>>>>>> 453661a9
     return;
 }