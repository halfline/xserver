--- conflicted
+++ resolved
@@ -131,11 +131,7 @@
     xE.u.u.detail = keyCode;
     xE.u.keyButtonPointer.time = GetTimeInMillis();	    
     if (xkbDebugFlags&0x8) {
-<<<<<<< HEAD
-	ErrorF("[xkb] AXKE: Key %d %s\n",keyCode,(xE.u.u.type==KeyPress?"down":"up"));
-=======
-	DebugF("AXKE: Key %d %s\n",keyCode,(xE.u.u.type==KeyPress?"down":"up"));
->>>>>>> 453661a9
+	DebugF("[xkb] AXKE: Key %d %s\n",keyCode,(xE.u.u.type==KeyPress?"down":"up"));
     }
 
     if (_XkbIsPressEvent(type))
@@ -535,12 +531,7 @@
 							XkbRepeatKeysMask)) {
 	    if (BitIsOn(keybd->kbdfeed->ctrl.autoRepeats,key)) {
 		if (xkbDebugFlags&0x10)
-<<<<<<< HEAD
-		    ErrorF("[xkb] Starting software autorepeat...\n");
-#endif	    
-=======
 		    DebugF("Starting software autorepeat...\n");
->>>>>>> 453661a9
 		xkbi->repeatKey = key;
 		xkbi->repeatKeyTimer= TimerSet(xkbi->repeatKeyTimer,
 					0, ctrls->repeat_delay,
