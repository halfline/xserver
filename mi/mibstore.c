/*
 * Copyright 2007 Red Hat, Inc.
 *
 * Permission is hereby granted, free of charge, to any person obtaining a
 * copy of this software and associated documentation files (the "Software")
 * to deal in the software without restriction, including without limitation
 * on the rights to use, copy, modify, merge, publish, distribute, sub
 * license, and/or sell copies of the Software, and to permit persons to whom
 * them Software is furnished to do so, subject to the following conditions:
 *
 * The above copyright notice and this permission notice (including the next
 * paragraph) shall be included in all copies or substantial portions of the
 * Software.
 *
 * THE SOFTWARE IS PROVIDED "AS IS", WITHOUT WARRANTY OF ANY KIND, EXPRESS OR
 * IMPLIED, INCLUDING BUT NOT LIMITED TO THE WARRANTIES OF MERCHANTIBILITY,
 * FITNESS FOR A PARTICULAR PURPOSE AND NON-INFRINGEMENT.  IN NO EVENT SHALL
 * THE AUTHORS BE LIABLE FOR ANY CLAIM, DAMAGES, OR OTHER LIABILITY, WHETHER
 * IN AN ACTION OF CONTRACT, TORT, OR OTHERWISE, ARISING FROM, OUT OF OR IN
 * CONNECTION WITH THE SOFTWARE OR THE USE OR OTHER DEALINGS IN THE SOFTWARE.
 */

#ifdef HAVE_DIX_CONFIG_H
#include <dix-config.h>
#endif
#include "scrnintstr.h"
#include "mibstore.h"

/*
<<<<<<< HEAD
 * Inform the backing store layer that you are about to validate
 * a gc with a window, and that subsequent output to the window
 * is (or is not) guaranteed to be already clipped to the visible
 * regions of the window.
 */

static void
miBSDrawGuarantee (pWin, pGC, guarantee)
    WindowPtr	pWin;
    GCPtr	pGC;
    int		guarantee;
{
    miBSGCPtr 	pPriv;

    if (pWin->backStorage)
    {
	pPriv = (miBSGCPtr)pGC->devPrivates[miBSGCIndex].ptr;
	if (!pPriv)
	    (void) miBSCreateGCPrivate (pGC);
	pPriv = (miBSGCPtr)pGC->devPrivates[miBSGCIndex].ptr;
	if (pPriv)
	{
	    /*
	     * XXX KLUDGE ALERT
	     *
	     * when the GC is Cheap pPriv will point
	     * at some device's gc func structure.  guarantee
	     * will point at the ChangeGC entry of that struct
	     * and will never match a valid guarantee value.
	     */
	    switch (pPriv->guarantee)
	    {
	    case GuaranteeNothing:
	    case GuaranteeVisBack:
		pPriv->guarantee = guarantee;
		break;
	    }
	}
    }
}

#define noBackingCopy (GCGraphicsExposures|GCClipXOrigin|GCClipYOrigin| \
		       GCClipMask|GCSubwindowMode| \
		       GCTileStipXOrigin|GCTileStipYOrigin)

/*-
 *-----------------------------------------------------------------------
 * miBSValidateGC --
 *	Wrapper around output-library's ValidateGC routine
 *
 * Results:
 *	None.
 *
 * Side Effects:
 *
 * Notes:
 *	The idea here is to perform several functions:
 *	    - All the output calls must be intercepted and routed to
 *	      backing-store as necessary.
 *	    - pGC in the window's devBackingStore must be set up with the
 *	      clip list appropriate for writing to pBackingPixmap (i.e.
 *	      the inverse of the window's clipList intersected with the
 *	      clientClip of the GC). Since the destination for this GC is
 *	      a pixmap, it is sufficient to set the clip list as its
 *	      clientClip.
 *-----------------------------------------------------------------------
 */

static void
miBSValidateGC (pGC, stateChanges, pDrawable)
    GCPtr   	  pGC;
    unsigned long stateChanges;
    DrawablePtr   pDrawable;
{
    GCPtr   	  	pBackingGC;
    miBSWindowPtr	pWindowPriv = NULL;
    miBSGCPtr		pPriv;
    WindowPtr		pWin;
    int			lift_functions;
    RegionPtr		backingCompositeClip = NULL;

    if (pDrawable->type != DRAWABLE_PIXMAP)
    {
        pWin = (WindowPtr) pDrawable;
	pWindowPriv = (miBSWindowPtr) pWin->backStorage;
	lift_functions = (pWindowPriv == (miBSWindowPtr) NULL);
    }
    else
    {
        pWin = (WindowPtr) NULL;
	lift_functions = TRUE;
    }

    pPriv = (miBSGCPtr)pGC->devPrivates[miBSGCIndex].ptr;

    FUNC_PROLOGUE (pGC, pPriv);

    (*pGC->funcs->ValidateGC) (pGC, stateChanges, pDrawable);

    /*
     * rewrap funcs and ops as Validate may have changed them
     */

    pPriv->wrapFuncs = pGC->funcs;
    pPriv->wrapOps = pGC->ops;

    if (!lift_functions && ((pPriv->guarantee == GuaranteeVisBack) ||
                            (pWindowPriv->status == StatusNoPixmap) ||
                            (pWindowPriv->status == StatusBadAlloc)))
        lift_functions = TRUE;

    /*
     * check to see if a new backingCompositeClip region must
     * be generated
     */

    if (!lift_functions && 
        ((pDrawable->serialNumber != pPriv->serialNumber) ||
	 (stateChanges&(GCClipXOrigin|GCClipYOrigin|GCClipMask|GCSubwindowMode))))
    {
	if (REGION_NOTEMPTY(pGC->pScreen, &pWindowPriv->SavedRegion))
 	{
	    backingCompositeClip = REGION_CREATE(pGC->pScreen, NULL, 1);
	    if ((pGC->clientClipType == CT_NONE) || 
		(pGC->clientClipType == CT_PIXMAP))
	    {
		REGION_COPY(pGC->pScreen, backingCompositeClip,
					     &pWindowPriv->SavedRegion); 
	    }
	    else
	    {
		/*
		 * Make a new copy of the client clip, translated to
		 * its proper origin.
		 */

		REGION_COPY(pGC->pScreen, backingCompositeClip,
				pGC->clientClip);
		REGION_TRANSLATE(pGC->pScreen, backingCompositeClip,
						  pGC->clipOrg.x,
						  pGC->clipOrg.y);
		REGION_INTERSECT(pGC->pScreen, backingCompositeClip,
					backingCompositeClip,
					&pWindowPriv->SavedRegion);
	    }
	    if (pGC->subWindowMode == IncludeInferiors)
 	    {
		RegionPtr translatedClip;

		/* XXX
		 * any output in IncludeInferiors mode will not
		 * be redirected to Inferiors backing store.  This
		 * can be fixed only at great cost to the shadow routines.
		 */
		translatedClip = NotClippedByChildren (pWin);
		REGION_TRANSLATE(pGC->pScreen, translatedClip,
						  -pDrawable->x,
						  -pDrawable->y);
		REGION_SUBTRACT(pGC->pScreen, backingCompositeClip,
				backingCompositeClip, translatedClip);
		REGION_DESTROY(pGC->pScreen, translatedClip);
	    }
	    if (!REGION_NOTEMPTY(pGC->pScreen, backingCompositeClip))
		lift_functions = TRUE;
	}
 	else
 	{
	    lift_functions = TRUE;
	}

	/* Reset the status when drawing to an unoccluded window so that
	 * future SaveAreas will actually copy bits from the screen.  Note that
	 * output to root window in IncludeInferiors mode will not cause this
	 * to change.  This causes all transient graphics by the window
	 * manager to the root window to not enable backing store.
	 */
	if (lift_functions && (pWindowPriv->status == StatusVirtual) &&
	    (pWin->parent || pGC->subWindowMode != IncludeInferiors))
	    pWindowPriv->status = StatusVDirty;
    }

    /*
     * if no backing store has been allocated, and it's needed,
     * create it now.
     */

    if (!lift_functions && !pWindowPriv->pBackingPixmap)
    {
	miCreateBSPixmap (pWin, NullBox);
	if (!pWindowPriv->pBackingPixmap)
	    lift_functions = TRUE;
    }
    
    /*
     * create the backing GC if needed, lift functions
     * if the creation fails
     */

    if (!lift_functions && !pPriv->pBackingGC)
    {
	int status;
	XID noexpose = xFalse;

	/* We never want ops with the backingGC to generate GraphicsExpose */
	pBackingGC = CreateGC ((DrawablePtr)pWindowPriv->pBackingPixmap,
			       GCGraphicsExposures, &noexpose, &status,
			       (XID)0, serverClient);
	if (status != Success)
	    lift_functions = TRUE;
	else
	    pPriv->pBackingGC = pBackingGC;
    }

    pBackingGC = pPriv->pBackingGC;

    pPriv->stateChanges |= stateChanges;

    if (lift_functions)
    {
	if (backingCompositeClip)
	    REGION_DESTROY( pGC->pScreen, backingCompositeClip);

	/* unwrap the GC again */
	miBSDestroyGCPrivate (pGC);

	return;
    }

    /*
     * the rest of this function gets the pBackingGC
     * into shape for possible draws
     */

    pPriv->stateChanges &= ~noBackingCopy;
    if (pPriv->stateChanges)
	CopyGC(pGC, pBackingGC, pPriv->stateChanges);
    if ((pGC->patOrg.x - pWindowPriv->x) != pBackingGC->patOrg.x ||
	(pGC->patOrg.y - pWindowPriv->y) != pBackingGC->patOrg.y)
    {
	XID vals[2];
	vals[0] = pGC->patOrg.x - pWindowPriv->x;
	vals[1] = pGC->patOrg.y - pWindowPriv->y;
	DoChangeGC(pBackingGC, GCTileStipXOrigin|GCTileStipYOrigin, vals, 0);
    }
    pPriv->stateChanges = 0;

    if (backingCompositeClip)
    {
	XID vals[2];

	if (pGC->clientClipType == CT_PIXMAP)
	{
	    (*pBackingGC->funcs->CopyClip)(pBackingGC, pGC);
	    REGION_TRANSLATE(pGC->pScreen, backingCompositeClip,
					-pGC->clipOrg.x, -pGC->clipOrg.y);
	    vals[0] = pGC->clipOrg.x - pWindowPriv->x;
	    vals[1] = pGC->clipOrg.y - pWindowPriv->y;
	    DoChangeGC(pBackingGC, GCClipXOrigin|GCClipYOrigin, vals, 0);
	    (* pGC->pScreen->BackingStoreFuncs.SetClipmaskRgn)
		(pBackingGC, backingCompositeClip);
	    REGION_DESTROY( pGC->pScreen, backingCompositeClip);
	}
	else
	{
	    vals[0] = -pWindowPriv->x;
	    vals[1] = -pWindowPriv->y;
	    DoChangeGC(pBackingGC, GCClipXOrigin|GCClipYOrigin, vals, 0);
	    (*pBackingGC->funcs->ChangeClip) (pBackingGC, CT_REGION, backingCompositeClip, 0);
	}
	pPriv->serialNumber = pDrawable->serialNumber;
    }
    
    if (pWindowPriv->pBackingPixmap->drawable.serialNumber
    	!= pBackingGC->serialNumber)
    {
	ValidateGC((DrawablePtr)pWindowPriv->pBackingPixmap, pBackingGC);
    }

    if (pBackingGC->clientClip == 0)
    	ErrorF ("backing store clip list nil");

    FUNC_EPILOGUE (pGC, pPriv);
}

static void
miBSChangeGC (pGC, mask)
    GCPtr   pGC;
    unsigned long   mask;
{
    miBSGCPtr	pPriv = (miBSGCPtr) (pGC)->devPrivates[miBSGCIndex].ptr;

    FUNC_PROLOGUE (pGC, pPriv);

    (*pGC->funcs->ChangeGC) (pGC, mask);

    FUNC_EPILOGUE (pGC, pPriv);
}

static void
miBSCopyGC (pGCSrc, mask, pGCDst)
    GCPtr   pGCSrc, pGCDst;
    unsigned long   mask;
{
    miBSGCPtr	pPriv = (miBSGCPtr) (pGCDst)->devPrivates[miBSGCIndex].ptr;

    FUNC_PROLOGUE (pGCDst, pPriv);

    (*pGCDst->funcs->CopyGC) (pGCSrc, mask, pGCDst);

    FUNC_EPILOGUE (pGCDst, pPriv);
}

static void
miBSDestroyGC (pGC)
    GCPtr   pGC;
{
    miBSGCPtr	pPriv = (miBSGCPtr) (pGC)->devPrivates[miBSGCIndex].ptr;

    FUNC_PROLOGUE (pGC, pPriv);

    if (pPriv->pBackingGC)
	FreeGC(pPriv->pBackingGC, (GContext)0);

    (*pGC->funcs->DestroyGC) (pGC);

    FUNC_EPILOGUE (pGC, pPriv);

    xfree(pPriv);
}

static void
miBSChangeClip(pGC, type, pvalue, nrects)
    GCPtr	pGC;
    int		type;
    pointer	pvalue;
    int		nrects;
{
    miBSGCPtr	pPriv = (miBSGCPtr) (pGC)->devPrivates[miBSGCIndex].ptr;

    FUNC_PROLOGUE (pGC, pPriv);

    (* pGC->funcs->ChangeClip)(pGC, type, pvalue, nrects);

    FUNC_EPILOGUE (pGC, pPriv);
}

static void
miBSCopyClip(pgcDst, pgcSrc)
    GCPtr pgcDst, pgcSrc;
{
    miBSGCPtr	pPriv = (miBSGCPtr) (pgcDst)->devPrivates[miBSGCIndex].ptr;

    FUNC_PROLOGUE (pgcDst, pPriv);

    (* pgcDst->funcs->CopyClip)(pgcDst, pgcSrc);

    FUNC_EPILOGUE (pgcDst, pPriv);
}

static void
miBSDestroyClip(pGC)
    GCPtr	pGC;
{
    miBSGCPtr	pPriv = (miBSGCPtr) (pGC)->devPrivates[miBSGCIndex].ptr;

    FUNC_PROLOGUE (pGC, pPriv);

    (* pGC->funcs->DestroyClip)(pGC);

    FUNC_EPILOGUE (pGC, pPriv);
}

static void
miDestroyBSPixmap (pWin)
    WindowPtr	pWin;
{
    miBSWindowPtr	pBackingStore;
    ScreenPtr		pScreen;
    
    pScreen = pWin->drawable.pScreen;
    pBackingStore = (miBSWindowPtr) pWin->backStorage;
    if (pBackingStore->pBackingPixmap)
	(* pScreen->DestroyPixmap)(pBackingStore->pBackingPixmap);
    pBackingStore->pBackingPixmap = NullPixmap;
    pBackingStore->x = 0;
    pBackingStore->y = 0;
    if (pBackingStore->backgroundState == BackgroundPixmap)
	(* pScreen->DestroyPixmap)(pBackingStore->background.pixmap);
    pBackingStore->backgroundState = None;
    pBackingStore->status = StatusNoPixmap;
    pWin->drawable.serialNumber = NEXT_SERIAL_NUMBER;
}

static void
miTileVirtualBS (pWin)
    WindowPtr	pWin;
{
    miBSWindowPtr	pBackingStore;

    pBackingStore = (miBSWindowPtr) pWin->backStorage;
    if (pBackingStore->backgroundState == BackgroundPixmap)
 	(* pWin->drawable.pScreen->DestroyPixmap)
	    (pBackingStore->background.pixmap);
    pBackingStore->backgroundState = pWin->backgroundState;
    pBackingStore->background = pWin->background;
    if (pBackingStore->backgroundState == BackgroundPixmap)
	pBackingStore->background.pixmap->refcnt++;

    if (pBackingStore->status != StatusVDirty)
	pBackingStore->status = StatusVirtual;

    /*
     * punt parent relative tiles and do it now
     */
    if (pBackingStore->backgroundState == ParentRelative)
	miCreateBSPixmap (pWin, NullBox);
}

#ifdef DEBUG
static int BSAllocationsFailed = 0;
#define FAILEDSIZE	32
static struct { int w, h; } failedRecord[FAILEDSIZE];
static int failedIndex;
#endif

static void
miCreateBSPixmap (pWin, pExtents)
    WindowPtr	pWin;
    BoxPtr	pExtents;
{
    miBSWindowPtr	pBackingStore;
    ScreenPtr		pScreen;
    PixUnion		background;
    char		backgroundState = 0;
    BoxPtr		extents;
    Bool		backSet;

    pScreen = pWin->drawable.pScreen;
    pBackingStore = (miBSWindowPtr) pWin->backStorage;
    if (pBackingStore->status == StatusBadAlloc)
	return;
    backSet = ((pBackingStore->status == StatusVirtual) ||
	       (pBackingStore->status == StatusVDirty));

    extents = REGION_EXTENTS( pScreen, &pBackingStore->SavedRegion);

    if (!pBackingStore->pBackingPixmap &&
	extents->x2 != extents->x1 &&
	extents->y2 != extents->y1)
    {
	/* the policy here could be more sophisticated */
	pBackingStore->x = extents->x1;
	pBackingStore->y = extents->y1;
	pBackingStore->pBackingPixmap =
    	    (PixmapPtr)(* pScreen->CreatePixmap)
			   (pScreen,
			    extents->x2 - extents->x1,
			    extents->y2 - extents->y1,
			    pWin->drawable.depth);
    }
    if (!pBackingStore->pBackingPixmap)
    {
#ifdef DEBUG
	BSAllocationsFailed++;
	/*
	 * record failed allocations
	 */
	failedRecord[failedIndex].w = pWin->drawable.width;
	failedRecord[failedIndex].h = pWin->drawable.height;
	failedIndex++;
	if (failedIndex == FAILEDSIZE)
		failedIndex = 0;
#endif
#ifdef BSEAGER
	pBackingStore->status = StatusNoPixmap;
#else
	pBackingStore->status = StatusBadAlloc;
#endif
	return;
    }

    pBackingStore->status = StatusContents;

    if (backSet)
    {
	backgroundState = pWin->backgroundState;
	background = pWin->background;
    
	pWin->backgroundState = pBackingStore->backgroundState;
	pWin->background = pBackingStore->background;
	if (pWin->backgroundState == BackgroundPixmap)
	    pWin->background.pixmap->refcnt++;
    }

    if (!pExtents)
	pExtents = extents;

    if (pExtents->y1 != pExtents->y2)
    {
	RegionPtr exposed;

	exposed = miBSClearBackingStore(pWin,
			      pExtents->x1, pExtents->y1,
			      pExtents->x2 - pExtents->x1,
			      pExtents->y2 - pExtents->y1,
			      !backSet);
	if (exposed)
	{
	    miSendExposures(pWin, exposed, pWin->drawable.x, pWin->drawable.y);
	    REGION_DESTROY( pScreen, exposed);
	}
    }

    if (backSet)
    {
	if (pWin->backgroundState == BackgroundPixmap)
	    (* pScreen->DestroyPixmap) (pWin->background.pixmap);
	pWin->backgroundState = backgroundState;
	pWin->background = background;
	if (pBackingStore->backgroundState == BackgroundPixmap)
	    (* pScreen->DestroyPixmap) (pBackingStore->background.pixmap);
	pBackingStore->backgroundState = None;
    }
}

/*-
 *-----------------------------------------------------------------------
 * miBSExposeCopy --
 *	Handle the restoration of areas exposed by graphics operations.
 *
 * Results:
 *	None.
 *
 * Side Effects:
 *	prgnExposed has the areas exposed from backing-store removed
 *	from it.
=======
 * There is no longer an mi implementation of backing store.  This function
 * is only for source compatibility with old drivers.
>>>>>>> 7d54399c
 *
 * Note though that you do get backing store for free if your server has
 * Composite enabled, since the automatic redirection mechanism provides
 * essentially the same functionality.  See compChangeWindowAttributes()
 * for the implementation.
 */

_X_EXPORT void
miInitializeBackingStore (ScreenPtr pScreen)
{
    pScreen->SaveDoomedAreas = NULL;
    pScreen->RestoreAreas = NULL;
    pScreen->ExposeCopy = NULL;
    pScreen->TranslateBackingStore = NULL;
    pScreen->ClearBackingStore = NULL;
    pScreen->DrawGuarantee = NULL;
}<|MERGE_RESOLUTION|>--- conflicted
+++ resolved
@@ -27,547 +27,8 @@
 #include "mibstore.h"
 
 /*
-<<<<<<< HEAD
- * Inform the backing store layer that you are about to validate
- * a gc with a window, and that subsequent output to the window
- * is (or is not) guaranteed to be already clipped to the visible
- * regions of the window.
- */
-
-static void
-miBSDrawGuarantee (pWin, pGC, guarantee)
-    WindowPtr	pWin;
-    GCPtr	pGC;
-    int		guarantee;
-{
-    miBSGCPtr 	pPriv;
-
-    if (pWin->backStorage)
-    {
-	pPriv = (miBSGCPtr)pGC->devPrivates[miBSGCIndex].ptr;
-	if (!pPriv)
-	    (void) miBSCreateGCPrivate (pGC);
-	pPriv = (miBSGCPtr)pGC->devPrivates[miBSGCIndex].ptr;
-	if (pPriv)
-	{
-	    /*
-	     * XXX KLUDGE ALERT
-	     *
-	     * when the GC is Cheap pPriv will point
-	     * at some device's gc func structure.  guarantee
-	     * will point at the ChangeGC entry of that struct
-	     * and will never match a valid guarantee value.
-	     */
-	    switch (pPriv->guarantee)
-	    {
-	    case GuaranteeNothing:
-	    case GuaranteeVisBack:
-		pPriv->guarantee = guarantee;
-		break;
-	    }
-	}
-    }
-}
-
-#define noBackingCopy (GCGraphicsExposures|GCClipXOrigin|GCClipYOrigin| \
-		       GCClipMask|GCSubwindowMode| \
-		       GCTileStipXOrigin|GCTileStipYOrigin)
-
-/*-
- *-----------------------------------------------------------------------
- * miBSValidateGC --
- *	Wrapper around output-library's ValidateGC routine
- *
- * Results:
- *	None.
- *
- * Side Effects:
- *
- * Notes:
- *	The idea here is to perform several functions:
- *	    - All the output calls must be intercepted and routed to
- *	      backing-store as necessary.
- *	    - pGC in the window's devBackingStore must be set up with the
- *	      clip list appropriate for writing to pBackingPixmap (i.e.
- *	      the inverse of the window's clipList intersected with the
- *	      clientClip of the GC). Since the destination for this GC is
- *	      a pixmap, it is sufficient to set the clip list as its
- *	      clientClip.
- *-----------------------------------------------------------------------
- */
-
-static void
-miBSValidateGC (pGC, stateChanges, pDrawable)
-    GCPtr   	  pGC;
-    unsigned long stateChanges;
-    DrawablePtr   pDrawable;
-{
-    GCPtr   	  	pBackingGC;
-    miBSWindowPtr	pWindowPriv = NULL;
-    miBSGCPtr		pPriv;
-    WindowPtr		pWin;
-    int			lift_functions;
-    RegionPtr		backingCompositeClip = NULL;
-
-    if (pDrawable->type != DRAWABLE_PIXMAP)
-    {
-        pWin = (WindowPtr) pDrawable;
-	pWindowPriv = (miBSWindowPtr) pWin->backStorage;
-	lift_functions = (pWindowPriv == (miBSWindowPtr) NULL);
-    }
-    else
-    {
-        pWin = (WindowPtr) NULL;
-	lift_functions = TRUE;
-    }
-
-    pPriv = (miBSGCPtr)pGC->devPrivates[miBSGCIndex].ptr;
-
-    FUNC_PROLOGUE (pGC, pPriv);
-
-    (*pGC->funcs->ValidateGC) (pGC, stateChanges, pDrawable);
-
-    /*
-     * rewrap funcs and ops as Validate may have changed them
-     */
-
-    pPriv->wrapFuncs = pGC->funcs;
-    pPriv->wrapOps = pGC->ops;
-
-    if (!lift_functions && ((pPriv->guarantee == GuaranteeVisBack) ||
-                            (pWindowPriv->status == StatusNoPixmap) ||
-                            (pWindowPriv->status == StatusBadAlloc)))
-        lift_functions = TRUE;
-
-    /*
-     * check to see if a new backingCompositeClip region must
-     * be generated
-     */
-
-    if (!lift_functions && 
-        ((pDrawable->serialNumber != pPriv->serialNumber) ||
-	 (stateChanges&(GCClipXOrigin|GCClipYOrigin|GCClipMask|GCSubwindowMode))))
-    {
-	if (REGION_NOTEMPTY(pGC->pScreen, &pWindowPriv->SavedRegion))
- 	{
-	    backingCompositeClip = REGION_CREATE(pGC->pScreen, NULL, 1);
-	    if ((pGC->clientClipType == CT_NONE) || 
-		(pGC->clientClipType == CT_PIXMAP))
-	    {
-		REGION_COPY(pGC->pScreen, backingCompositeClip,
-					     &pWindowPriv->SavedRegion); 
-	    }
-	    else
-	    {
-		/*
-		 * Make a new copy of the client clip, translated to
-		 * its proper origin.
-		 */
-
-		REGION_COPY(pGC->pScreen, backingCompositeClip,
-				pGC->clientClip);
-		REGION_TRANSLATE(pGC->pScreen, backingCompositeClip,
-						  pGC->clipOrg.x,
-						  pGC->clipOrg.y);
-		REGION_INTERSECT(pGC->pScreen, backingCompositeClip,
-					backingCompositeClip,
-					&pWindowPriv->SavedRegion);
-	    }
-	    if (pGC->subWindowMode == IncludeInferiors)
- 	    {
-		RegionPtr translatedClip;
-
-		/* XXX
-		 * any output in IncludeInferiors mode will not
-		 * be redirected to Inferiors backing store.  This
-		 * can be fixed only at great cost to the shadow routines.
-		 */
-		translatedClip = NotClippedByChildren (pWin);
-		REGION_TRANSLATE(pGC->pScreen, translatedClip,
-						  -pDrawable->x,
-						  -pDrawable->y);
-		REGION_SUBTRACT(pGC->pScreen, backingCompositeClip,
-				backingCompositeClip, translatedClip);
-		REGION_DESTROY(pGC->pScreen, translatedClip);
-	    }
-	    if (!REGION_NOTEMPTY(pGC->pScreen, backingCompositeClip))
-		lift_functions = TRUE;
-	}
- 	else
- 	{
-	    lift_functions = TRUE;
-	}
-
-	/* Reset the status when drawing to an unoccluded window so that
-	 * future SaveAreas will actually copy bits from the screen.  Note that
-	 * output to root window in IncludeInferiors mode will not cause this
-	 * to change.  This causes all transient graphics by the window
-	 * manager to the root window to not enable backing store.
-	 */
-	if (lift_functions && (pWindowPriv->status == StatusVirtual) &&
-	    (pWin->parent || pGC->subWindowMode != IncludeInferiors))
-	    pWindowPriv->status = StatusVDirty;
-    }
-
-    /*
-     * if no backing store has been allocated, and it's needed,
-     * create it now.
-     */
-
-    if (!lift_functions && !pWindowPriv->pBackingPixmap)
-    {
-	miCreateBSPixmap (pWin, NullBox);
-	if (!pWindowPriv->pBackingPixmap)
-	    lift_functions = TRUE;
-    }
-    
-    /*
-     * create the backing GC if needed, lift functions
-     * if the creation fails
-     */
-
-    if (!lift_functions && !pPriv->pBackingGC)
-    {
-	int status;
-	XID noexpose = xFalse;
-
-	/* We never want ops with the backingGC to generate GraphicsExpose */
-	pBackingGC = CreateGC ((DrawablePtr)pWindowPriv->pBackingPixmap,
-			       GCGraphicsExposures, &noexpose, &status,
-			       (XID)0, serverClient);
-	if (status != Success)
-	    lift_functions = TRUE;
-	else
-	    pPriv->pBackingGC = pBackingGC;
-    }
-
-    pBackingGC = pPriv->pBackingGC;
-
-    pPriv->stateChanges |= stateChanges;
-
-    if (lift_functions)
-    {
-	if (backingCompositeClip)
-	    REGION_DESTROY( pGC->pScreen, backingCompositeClip);
-
-	/* unwrap the GC again */
-	miBSDestroyGCPrivate (pGC);
-
-	return;
-    }
-
-    /*
-     * the rest of this function gets the pBackingGC
-     * into shape for possible draws
-     */
-
-    pPriv->stateChanges &= ~noBackingCopy;
-    if (pPriv->stateChanges)
-	CopyGC(pGC, pBackingGC, pPriv->stateChanges);
-    if ((pGC->patOrg.x - pWindowPriv->x) != pBackingGC->patOrg.x ||
-	(pGC->patOrg.y - pWindowPriv->y) != pBackingGC->patOrg.y)
-    {
-	XID vals[2];
-	vals[0] = pGC->patOrg.x - pWindowPriv->x;
-	vals[1] = pGC->patOrg.y - pWindowPriv->y;
-	DoChangeGC(pBackingGC, GCTileStipXOrigin|GCTileStipYOrigin, vals, 0);
-    }
-    pPriv->stateChanges = 0;
-
-    if (backingCompositeClip)
-    {
-	XID vals[2];
-
-	if (pGC->clientClipType == CT_PIXMAP)
-	{
-	    (*pBackingGC->funcs->CopyClip)(pBackingGC, pGC);
-	    REGION_TRANSLATE(pGC->pScreen, backingCompositeClip,
-					-pGC->clipOrg.x, -pGC->clipOrg.y);
-	    vals[0] = pGC->clipOrg.x - pWindowPriv->x;
-	    vals[1] = pGC->clipOrg.y - pWindowPriv->y;
-	    DoChangeGC(pBackingGC, GCClipXOrigin|GCClipYOrigin, vals, 0);
-	    (* pGC->pScreen->BackingStoreFuncs.SetClipmaskRgn)
-		(pBackingGC, backingCompositeClip);
-	    REGION_DESTROY( pGC->pScreen, backingCompositeClip);
-	}
-	else
-	{
-	    vals[0] = -pWindowPriv->x;
-	    vals[1] = -pWindowPriv->y;
-	    DoChangeGC(pBackingGC, GCClipXOrigin|GCClipYOrigin, vals, 0);
-	    (*pBackingGC->funcs->ChangeClip) (pBackingGC, CT_REGION, backingCompositeClip, 0);
-	}
-	pPriv->serialNumber = pDrawable->serialNumber;
-    }
-    
-    if (pWindowPriv->pBackingPixmap->drawable.serialNumber
-    	!= pBackingGC->serialNumber)
-    {
-	ValidateGC((DrawablePtr)pWindowPriv->pBackingPixmap, pBackingGC);
-    }
-
-    if (pBackingGC->clientClip == 0)
-    	ErrorF ("backing store clip list nil");
-
-    FUNC_EPILOGUE (pGC, pPriv);
-}
-
-static void
-miBSChangeGC (pGC, mask)
-    GCPtr   pGC;
-    unsigned long   mask;
-{
-    miBSGCPtr	pPriv = (miBSGCPtr) (pGC)->devPrivates[miBSGCIndex].ptr;
-
-    FUNC_PROLOGUE (pGC, pPriv);
-
-    (*pGC->funcs->ChangeGC) (pGC, mask);
-
-    FUNC_EPILOGUE (pGC, pPriv);
-}
-
-static void
-miBSCopyGC (pGCSrc, mask, pGCDst)
-    GCPtr   pGCSrc, pGCDst;
-    unsigned long   mask;
-{
-    miBSGCPtr	pPriv = (miBSGCPtr) (pGCDst)->devPrivates[miBSGCIndex].ptr;
-
-    FUNC_PROLOGUE (pGCDst, pPriv);
-
-    (*pGCDst->funcs->CopyGC) (pGCSrc, mask, pGCDst);
-
-    FUNC_EPILOGUE (pGCDst, pPriv);
-}
-
-static void
-miBSDestroyGC (pGC)
-    GCPtr   pGC;
-{
-    miBSGCPtr	pPriv = (miBSGCPtr) (pGC)->devPrivates[miBSGCIndex].ptr;
-
-    FUNC_PROLOGUE (pGC, pPriv);
-
-    if (pPriv->pBackingGC)
-	FreeGC(pPriv->pBackingGC, (GContext)0);
-
-    (*pGC->funcs->DestroyGC) (pGC);
-
-    FUNC_EPILOGUE (pGC, pPriv);
-
-    xfree(pPriv);
-}
-
-static void
-miBSChangeClip(pGC, type, pvalue, nrects)
-    GCPtr	pGC;
-    int		type;
-    pointer	pvalue;
-    int		nrects;
-{
-    miBSGCPtr	pPriv = (miBSGCPtr) (pGC)->devPrivates[miBSGCIndex].ptr;
-
-    FUNC_PROLOGUE (pGC, pPriv);
-
-    (* pGC->funcs->ChangeClip)(pGC, type, pvalue, nrects);
-
-    FUNC_EPILOGUE (pGC, pPriv);
-}
-
-static void
-miBSCopyClip(pgcDst, pgcSrc)
-    GCPtr pgcDst, pgcSrc;
-{
-    miBSGCPtr	pPriv = (miBSGCPtr) (pgcDst)->devPrivates[miBSGCIndex].ptr;
-
-    FUNC_PROLOGUE (pgcDst, pPriv);
-
-    (* pgcDst->funcs->CopyClip)(pgcDst, pgcSrc);
-
-    FUNC_EPILOGUE (pgcDst, pPriv);
-}
-
-static void
-miBSDestroyClip(pGC)
-    GCPtr	pGC;
-{
-    miBSGCPtr	pPriv = (miBSGCPtr) (pGC)->devPrivates[miBSGCIndex].ptr;
-
-    FUNC_PROLOGUE (pGC, pPriv);
-
-    (* pGC->funcs->DestroyClip)(pGC);
-
-    FUNC_EPILOGUE (pGC, pPriv);
-}
-
-static void
-miDestroyBSPixmap (pWin)
-    WindowPtr	pWin;
-{
-    miBSWindowPtr	pBackingStore;
-    ScreenPtr		pScreen;
-    
-    pScreen = pWin->drawable.pScreen;
-    pBackingStore = (miBSWindowPtr) pWin->backStorage;
-    if (pBackingStore->pBackingPixmap)
-	(* pScreen->DestroyPixmap)(pBackingStore->pBackingPixmap);
-    pBackingStore->pBackingPixmap = NullPixmap;
-    pBackingStore->x = 0;
-    pBackingStore->y = 0;
-    if (pBackingStore->backgroundState == BackgroundPixmap)
-	(* pScreen->DestroyPixmap)(pBackingStore->background.pixmap);
-    pBackingStore->backgroundState = None;
-    pBackingStore->status = StatusNoPixmap;
-    pWin->drawable.serialNumber = NEXT_SERIAL_NUMBER;
-}
-
-static void
-miTileVirtualBS (pWin)
-    WindowPtr	pWin;
-{
-    miBSWindowPtr	pBackingStore;
-
-    pBackingStore = (miBSWindowPtr) pWin->backStorage;
-    if (pBackingStore->backgroundState == BackgroundPixmap)
- 	(* pWin->drawable.pScreen->DestroyPixmap)
-	    (pBackingStore->background.pixmap);
-    pBackingStore->backgroundState = pWin->backgroundState;
-    pBackingStore->background = pWin->background;
-    if (pBackingStore->backgroundState == BackgroundPixmap)
-	pBackingStore->background.pixmap->refcnt++;
-
-    if (pBackingStore->status != StatusVDirty)
-	pBackingStore->status = StatusVirtual;
-
-    /*
-     * punt parent relative tiles and do it now
-     */
-    if (pBackingStore->backgroundState == ParentRelative)
-	miCreateBSPixmap (pWin, NullBox);
-}
-
-#ifdef DEBUG
-static int BSAllocationsFailed = 0;
-#define FAILEDSIZE	32
-static struct { int w, h; } failedRecord[FAILEDSIZE];
-static int failedIndex;
-#endif
-
-static void
-miCreateBSPixmap (pWin, pExtents)
-    WindowPtr	pWin;
-    BoxPtr	pExtents;
-{
-    miBSWindowPtr	pBackingStore;
-    ScreenPtr		pScreen;
-    PixUnion		background;
-    char		backgroundState = 0;
-    BoxPtr		extents;
-    Bool		backSet;
-
-    pScreen = pWin->drawable.pScreen;
-    pBackingStore = (miBSWindowPtr) pWin->backStorage;
-    if (pBackingStore->status == StatusBadAlloc)
-	return;
-    backSet = ((pBackingStore->status == StatusVirtual) ||
-	       (pBackingStore->status == StatusVDirty));
-
-    extents = REGION_EXTENTS( pScreen, &pBackingStore->SavedRegion);
-
-    if (!pBackingStore->pBackingPixmap &&
-	extents->x2 != extents->x1 &&
-	extents->y2 != extents->y1)
-    {
-	/* the policy here could be more sophisticated */
-	pBackingStore->x = extents->x1;
-	pBackingStore->y = extents->y1;
-	pBackingStore->pBackingPixmap =
-    	    (PixmapPtr)(* pScreen->CreatePixmap)
-			   (pScreen,
-			    extents->x2 - extents->x1,
-			    extents->y2 - extents->y1,
-			    pWin->drawable.depth);
-    }
-    if (!pBackingStore->pBackingPixmap)
-    {
-#ifdef DEBUG
-	BSAllocationsFailed++;
-	/*
-	 * record failed allocations
-	 */
-	failedRecord[failedIndex].w = pWin->drawable.width;
-	failedRecord[failedIndex].h = pWin->drawable.height;
-	failedIndex++;
-	if (failedIndex == FAILEDSIZE)
-		failedIndex = 0;
-#endif
-#ifdef BSEAGER
-	pBackingStore->status = StatusNoPixmap;
-#else
-	pBackingStore->status = StatusBadAlloc;
-#endif
-	return;
-    }
-
-    pBackingStore->status = StatusContents;
-
-    if (backSet)
-    {
-	backgroundState = pWin->backgroundState;
-	background = pWin->background;
-    
-	pWin->backgroundState = pBackingStore->backgroundState;
-	pWin->background = pBackingStore->background;
-	if (pWin->backgroundState == BackgroundPixmap)
-	    pWin->background.pixmap->refcnt++;
-    }
-
-    if (!pExtents)
-	pExtents = extents;
-
-    if (pExtents->y1 != pExtents->y2)
-    {
-	RegionPtr exposed;
-
-	exposed = miBSClearBackingStore(pWin,
-			      pExtents->x1, pExtents->y1,
-			      pExtents->x2 - pExtents->x1,
-			      pExtents->y2 - pExtents->y1,
-			      !backSet);
-	if (exposed)
-	{
-	    miSendExposures(pWin, exposed, pWin->drawable.x, pWin->drawable.y);
-	    REGION_DESTROY( pScreen, exposed);
-	}
-    }
-
-    if (backSet)
-    {
-	if (pWin->backgroundState == BackgroundPixmap)
-	    (* pScreen->DestroyPixmap) (pWin->background.pixmap);
-	pWin->backgroundState = backgroundState;
-	pWin->background = background;
-	if (pBackingStore->backgroundState == BackgroundPixmap)
-	    (* pScreen->DestroyPixmap) (pBackingStore->background.pixmap);
-	pBackingStore->backgroundState = None;
-    }
-}
-
-/*-
- *-----------------------------------------------------------------------
- * miBSExposeCopy --
- *	Handle the restoration of areas exposed by graphics operations.
- *
- * Results:
- *	None.
- *
- * Side Effects:
- *	prgnExposed has the areas exposed from backing-store removed
- *	from it.
-=======
  * There is no longer an mi implementation of backing store.  This function
  * is only for source compatibility with old drivers.
->>>>>>> 7d54399c
  *
  * Note though that you do get backing store for free if your server has
  * Composite enabled, since the automatic redirection mechanism provides
